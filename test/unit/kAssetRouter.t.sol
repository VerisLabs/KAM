--- conflicted
+++ resolved
@@ -958,10 +958,6 @@
         proposalId = assetRouter.proposeSettleBatch(getUSDC(), address(dnVault), batchId, TEST_TOTAL_ASSETS + 1000);
     }
 
-<<<<<<< HEAD
-
-=======
->>>>>>> a0026c7b
     /// @dev Test cooldown edge cases
     function test_CooldownEdgeCases() public {
         vm.prank(users.admin);
