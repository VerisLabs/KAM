--- conflicted
+++ resolved
@@ -1,20 +1,20 @@
 // SPDX-License-Identifier: UNLICENSED
 pragma solidity 0.8.30;
 
-import { BaseVaultTest, DeploymentBaseTest } from "../utils/BaseVaultTest.sol";
-import { USDC_MAINNET, _1_USDC } from "../utils/Constants.sol";
-
-import { console2 } from "forge-std/console2.sol";
-import { IERC20 } from "forge-std/interfaces/IERC20.sol";
-import { SafeTransferLib } from "solady/utils/SafeTransferLib.sol";
-
-import { IkAssetRouter } from "src/interfaces/IkAssetRouter.sol";
-import { IkStakingVault } from "src/interfaces/IkStakingVault.sol";
-
-import { BATCH_ID_PROPOSED, PROPOSAL_NOT_FOUND, VAULT_CLOSED, WRONG_ROLE } from "src/errors/Errors.sol";
-import { kBatchReceiver } from "src/kBatchReceiver.sol";
-import { BaseVault } from "src/kStakingVault/base/BaseVault.sol";
-import { kStakingVault } from "src/kStakingVault/kStakingVault.sol";
+import {BaseVaultTest, DeploymentBaseTest} from "../utils/BaseVaultTest.sol";
+import {USDC_MAINNET, _1_USDC} from "../utils/Constants.sol";
+
+import {console2} from "forge-std/console2.sol";
+import {IERC20} from "forge-std/interfaces/IERC20.sol";
+import {SafeTransferLib} from "solady/utils/SafeTransferLib.sol";
+
+import {IkAssetRouter} from "src/interfaces/IkAssetRouter.sol";
+import {IkStakingVault} from "src/interfaces/IkStakingVault.sol";
+
+import {BATCH_ID_PROPOSED, PROPOSAL_NOT_FOUND, VAULT_CLOSED, WRONG_ROLE} from "src/errors/Errors.sol";
+import {kBatchReceiver} from "src/kBatchReceiver.sol";
+import {BaseVault} from "src/kStakingVault/base/BaseVault.sol";
+import {kStakingVault} from "src/kStakingVault/kStakingVault.sol";
 
 /// @title kStakingVaultBatchesTest
 /// @notice Tests for batch management functionality in kStakingVault
@@ -22,7 +22,10 @@
     using SafeTransferLib for address;
 
     event BatchCreated(bytes32 indexed batchId);
-    event BatchReceiverCreated(address indexed receiver, bytes32 indexed batchId);
+    event BatchReceiverCreated(
+        address indexed receiver,
+        bytes32 indexed batchId
+    );
     event BatchSettled(bytes32 indexed batchId);
     event BatchClosed(bytes32 indexed batchId);
 
@@ -54,19 +57,11 @@
 
     function test_CreateNewBatch_RequiresRelayerRole() public {
         vm.prank(users.alice);
-<<<<<<< HEAD
         vm.expectRevert(bytes(WRONG_ROLE));
         vault.createNewBatch();
 
         vm.prank(users.admin);
         vm.expectRevert(bytes(WRONG_ROLE));
-=======
-        vm.expectRevert(BaseVault.WrongRole.selector);
-        vault.createNewBatch();
-
-        vm.prank(users.admin);
-        vm.expectRevert(BaseVault.WrongRole.selector);
->>>>>>> 9b298084
         vault.createNewBatch();
     }
 
@@ -101,11 +96,7 @@
 
         // Try to close again should revert
         vm.prank(users.relayer);
-<<<<<<< HEAD
         vm.expectRevert(bytes(VAULT_CLOSED));
-=======
-        vm.expectRevert(BaseVault.Closed.selector);
->>>>>>> 9b298084
         vault.closeBatch(batchId, false);
     }
 
@@ -127,19 +118,11 @@
 
         // Non-relayer should fail
         vm.prank(users.alice);
-<<<<<<< HEAD
         vm.expectRevert(bytes(WRONG_ROLE));
         vault.closeBatch(batchId, false);
 
         vm.prank(users.admin);
         vm.expectRevert(bytes(WRONG_ROLE));
-=======
-        vm.expectRevert(BaseVault.WrongRole.selector);
-        vault.closeBatch(batchId, false);
-
-        vm.prank(users.admin);
-        vm.expectRevert(BaseVault.WrongRole.selector);
->>>>>>> 9b298084
         vault.closeBatch(batchId, false);
     }
 
@@ -153,11 +136,7 @@
 
         // Try to close again
         vm.prank(users.relayer);
-<<<<<<< HEAD
         vm.expectRevert(bytes(VAULT_CLOSED));
-=======
-        vm.expectRevert(BaseVault.Closed.selector);
->>>>>>> 9b298084
         vault.closeBatch(batchId, false);
     }
 
@@ -187,7 +166,13 @@
 
         vm.prank(users.relayer);
         bytes32 proposalId = assetRouter.proposeSettleBatch(
-            USDC_MAINNET, address(vault), batchId, lastTotalAssets + 1000 * _1_USDC, 1000 * _1_USDC, 0, false
+            USDC_MAINNET,
+            address(vault),
+            batchId,
+            lastTotalAssets + 1000 * _1_USDC,
+            1000 * _1_USDC,
+            0,
+            false
         );
 
         // Execute settlement which internally calls settleBatch
@@ -202,7 +187,6 @@
 
         // Direct call should fail
         vm.prank(users.alice);
-<<<<<<< HEAD
         vm.expectRevert(bytes(WRONG_ROLE));
         vault.settleBatch(batchId);
 
@@ -212,17 +196,6 @@
 
         vm.prank(users.admin);
         vm.expectRevert(bytes(WRONG_ROLE));
-=======
-        vm.expectRevert(BaseVault.WrongRole.selector);
-        vault.settleBatch(batchId);
-
-        vm.prank(users.relayer);
-        vm.expectRevert(BaseVault.WrongRole.selector);
-        vault.settleBatch(batchId);
-
-        vm.prank(users.admin);
-        vm.expectRevert(BaseVault.WrongRole.selector);
->>>>>>> 9b298084
         vault.settleBatch(batchId);
     }
 
@@ -244,13 +217,26 @@
 
         // Settle batch
         uint256 lastTotalAssets = vault.totalAssets();
-        _executeBatchSettlement(address(vault), batchId, lastTotalAssets + 1000 * _1_USDC, 1000 * _1_USDC, 0, false);
+        _executeBatchSettlement(
+            address(vault),
+            batchId,
+            lastTotalAssets + 1000 * _1_USDC,
+            1000 * _1_USDC,
+            0,
+            false
+        );
 
         // Try to settle again through assetRouter
         vm.prank(users.relayer);
         vm.expectRevert(bytes(BATCH_ID_PROPOSED));
         bytes32 proposalId = assetRouter.proposeSettleBatch(
-            USDC_MAINNET, address(vault), batchId, lastTotalAssets + 1000 * _1_USDC, 1000 * _1_USDC, 0, false
+            USDC_MAINNET,
+            address(vault),
+            batchId,
+            lastTotalAssets + 1000 * _1_USDC,
+            1000 * _1_USDC,
+            0,
+            false
         );
 
         // Should revert with Settled error
@@ -309,7 +295,6 @@
 
         // Non-kAssetRouter should fail
         vm.prank(users.alice);
-<<<<<<< HEAD
         vm.expectRevert(bytes(WRONG_ROLE));
         vault.createBatchReceiver(batchId);
 
@@ -319,17 +304,6 @@
 
         vm.prank(users.admin);
         vm.expectRevert(bytes(WRONG_ROLE));
-=======
-        vm.expectRevert(BaseVault.WrongRole.selector);
-        vault.createBatchReceiver(batchId);
-
-        vm.prank(users.relayer);
-        vm.expectRevert(BaseVault.WrongRole.selector);
-        vault.createBatchReceiver(batchId);
-
-        vm.prank(users.admin);
-        vm.expectRevert(BaseVault.WrongRole.selector);
->>>>>>> 9b298084
         vault.createBatchReceiver(batchId);
     }
 
@@ -363,7 +337,14 @@
 
         // 4. Settle the closed batch
         uint256 lastTotalAssets = vault.totalAssets();
-        _executeBatchSettlement(address(vault), batch1, lastTotalAssets + 1000 * _1_USDC, 1000 * _1_USDC, 0, false);
+        _executeBatchSettlement(
+            address(vault),
+            batch1,
+            lastTotalAssets + 1000 * _1_USDC,
+            1000 * _1_USDC,
+            0,
+            false
+        );
 
         // 5. User can claim from settled batch
         vm.prank(users.alice);
@@ -410,29 +391,17 @@
     function test_BatchOperations_ZeroBatchId() public {
         // Close batch with zero ID should still check role
         vm.prank(users.alice);
-<<<<<<< HEAD
-        vm.expectRevert(bytes(WRONG_ROLE));
-=======
-        vm.expectRevert(BaseVault.WrongRole.selector);
->>>>>>> 9b298084
+        vm.expectRevert(bytes(WRONG_ROLE));
         vault.closeBatch(bytes32(0), false);
 
         // Settle batch with zero ID
         vm.prank(users.alice);
-<<<<<<< HEAD
-        vm.expectRevert(bytes(WRONG_ROLE));
-=======
-        vm.expectRevert(BaseVault.WrongRole.selector);
->>>>>>> 9b298084
+        vm.expectRevert(bytes(WRONG_ROLE));
         vault.settleBatch(bytes32(0));
 
         // Create receiver for zero ID
         vm.prank(users.alice);
-<<<<<<< HEAD
-        vm.expectRevert(bytes(WRONG_ROLE));
-=======
-        vm.expectRevert(BaseVault.WrongRole.selector);
->>>>>>> 9b298084
+        vm.expectRevert(bytes(WRONG_ROLE));
         vault.createBatchReceiver(bytes32(0));
     }
 
@@ -442,7 +411,6 @@
 
         // These should check role first before any other validation
         vm.prank(users.alice);
-<<<<<<< HEAD
         vm.expectRevert(bytes(WRONG_ROLE));
         vault.closeBatch(maxBatchId, false);
 
@@ -452,17 +420,6 @@
 
         vm.prank(users.alice);
         vm.expectRevert(bytes(WRONG_ROLE));
-=======
-        vm.expectRevert(BaseVault.WrongRole.selector);
-        vault.closeBatch(maxBatchId, false);
-
-        vm.prank(users.alice);
-        vm.expectRevert(BaseVault.WrongRole.selector);
-        vault.settleBatch(maxBatchId);
-
-        vm.prank(users.alice);
-        vm.expectRevert(BaseVault.WrongRole.selector);
->>>>>>> 9b298084
         vault.createBatchReceiver(maxBatchId);
     }
 }