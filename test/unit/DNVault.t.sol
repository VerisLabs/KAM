--- conflicted
+++ resolved
@@ -14,13 +14,8 @@
 import { BaseVault } from "src/kStakingVault/base/BaseVault.sol";
 
 import {
-<<<<<<< HEAD
-    KSTAKINGVAULT_IS_PAUSED,
-    VAULTCLAIMS_BATCH_NOT_SETTLED,
-=======
     VAULTCLAIMS_BATCH_NOT_SETTLED,
     VAULTCLAIMS_IS_PAUSED,
->>>>>>> c78ab867
     VAULTCLAIMS_NOT_BENEFICIARY,
     VAULTCLAIMS_REQUEST_NOT_PENDING
 } from "src/errors/Errors.sol";
