--- conflicted
+++ resolved
@@ -125,17 +125,7 @@
         }
     }
 
-<<<<<<< HEAD
-    function _executeBatchSettlement(
-        address vault,
-        bytes32 batchId,
-        uint256 totalAssets
-    )
-        internal
-    {
-=======
     function _executeBatchSettlement(address vault, bytes32 batchId, uint256 totalAssets) internal {
->>>>>>> a0026c7b
         vm.prank(users.relayer);
         bytes32 proposalId = assetRouter.proposeSettleBatch(getUSDC(), address(vault), batchId, totalAssets);
 
