--- conflicted
+++ resolved
@@ -545,7 +545,6 @@
     /// @param asset The asset address to query
     /// @return The hurdle rate in basis points
     function getHurdleRate(address asset) external view returns (uint16);
-<<<<<<< HEAD
 
     /// @notice Removes a vault from the protocol registry
     /// @dev This function deregisters a vault, removing it from the active vault set. This operation should be
@@ -558,7 +557,12 @@
     /// @dev Treasury receives protocol fees and serves as emergency fund holder. Only callable by ADMIN_ROLE.
     /// @param treasury_ The new treasury address
     function setTreasury(address treasury_) external payable;
-=======
+
+    /// @notice Sets maximum mint and redeem amounts per batch for an asset
+    /// @dev Only callable by ADMIN_ROLE. Helps manage liquidity and risk for high-volume assets
+    /// @param asset The asset address to set limits for
+    /// @param maxMintPerBatch_ Maximum amount of the asset that can be minted in a single batch
+    /// @param maxRedeemPerBatch_ Maximum amount of the asset that can be redeemed in a single batch
     function setAssetBatchLimits(
         address asset,
         uint256 maxMintPerBatch_,
@@ -566,7 +570,16 @@
     )
         external
         payable;
+
+    /// @notice Gets the maximum mint amount per batch for an asset
+    /// @dev Used to enforce minting limits for liquidity and risk management
+    /// @param asset The asset address to query
+    /// @return The maximum mint amount per batch
     function getMaxMintPerBatch(address asset) external view returns (uint256);
+
+    /// @notice Gets the maximum redeem amount per batch for an asset
+    /// @dev Used to enforce redemption limits for liquidity and risk management
+    /// @param asset The asset address to query
+    /// @return The maximum redeem amount per batch
     function getMaxRedeemPerBatch(address asset) external view returns (uint256);
->>>>>>> b472733c
 }