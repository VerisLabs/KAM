--- conflicted
+++ resolved
@@ -53,19 +53,6 @@
     /// @param requestId The request ID
     /// @param assets The amount of assets processed
     event RedemptionProcessed(uint256 indexed requestId, uint256 assets);
-<<<<<<< HEAD
-
-    /// @notice Emitted when the adapter balance is updated
-    /// @param vault The vault address
-    /// @param asset The asset address
-    /// @param newBalance The new balance
-    event AdapterBalanceUpdated(address indexed vault, address indexed asset, uint256 newBalance);
-
-    /// @notice Emitted when the adapter is initialized
-    /// @param registry The registry address
-    event Initialised(address indexed registry);
-=======
->>>>>>> afc80009
 
     /// @notice Emitted when the adapter balance is updated
     /// @param vault The vault address
