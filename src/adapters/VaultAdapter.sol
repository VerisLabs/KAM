// SPDX-License-Identifier: UNLICENSED
pragma solidity 0.8.30;

import { Initializable } from "solady/utils/Initializable.sol";
<<<<<<< HEAD
import { SafeTransferLib } from "solady/utils/SafeTransferLib.sol";
import { UUPSUpgradeable } from "solady/utils/UUPSUpgradeable.sol";
=======

import { Initializable } from "solady/utils/Initializable.sol";
import { SafeTransferLib } from "solady/utils/SafeTransferLib.sol";
import { SafeTransferLib } from "solady/utils/SafeTransferLib.sol";
import { UUPSUpgradeable } from "solady/utils/UUPSUpgradeable.sol";

import { UUPSUpgradeable } from "solady/utils/UUPSUpgradeable.sol";
>>>>>>> a0026c7b
import {
    VAULTADAPTER_EXPIRED_SIGNATURE,
    VAULTADAPTER_INVALID_NONCE,
    VAULTADAPTER_INVALID_SIGNATURE,
    VAULTADAPTER_IS_PAUSED,
    VAULTADAPTER_NOT_INITIALIZED,
    VAULTADAPTER_SELECTOR_NOT_ALLOWED,
    VAULTADAPTER_TRANSFER_FAILED,
    VAULTADAPTER_WRONG_ASSET,
    VAULTADAPTER_WRONG_ROLE,
    VAULTADAPTER_WRONG_SELECTOR,
    VAULTADAPTER_WRONG_TARGET,
    VAULTADAPTER_ZERO_ADDRESS,
    VAULTADAPTER_ZERO_AMOUNT
} from "src/errors/Errors.sol";
import { IVersioned } from "src/interfaces/IVersioned.sol";

import { IRegistry } from "src/interfaces/IRegistry.sol";
import { IVaultAdapter } from "src/interfaces/IVaultAdapter.sol";

import { OptimizedAddressEnumerableSetLib } from "solady/utils/EnumerableSetLib/OptimizedAddressEnumerableSetLib.sol";
import { OptimizedLibCall } from "solady/utils/OptimizedLibCall.sol";

/// @title VaultAdapter
contract VaultAdapter is IVaultAdapter, Initializable, UUPSUpgradeable {
    using SafeTransferLib for address;
    using OptimizedLibCall for address;
    using OptimizedAddressEnumerableSetLib for OptimizedAddressEnumerableSetLib.AddressSet;

    /*//////////////////////////////////////////////////////////////
                              STORAGE
    //////////////////////////////////////////////////////////////*/

    /// @notice Core storage structure for VaultAdapter using ERC-7201 namespaced storage pattern
    /// @dev This structure manages all state for institutional minting and redemption operations.
    /// Uses the diamond storage pattern to avoid storage collisions in upgradeable contracts.
    /// @custom:storage-location erc7201:kam.storage.VaultAdapter
    struct VaultAdapterStorage {
        /// @dev Address of the kRegistry singleton that serves as the protocol's configuration hub
        IRegistry registry;
        /// @dev Emergency pause state affecting all protocol operations in inheriting contracts
        bool paused;
        /// @dev Last recorded total assets for vault accounting and performance tracking
        uint256 lastTotalAssets;
    }

    // keccak256(abi.encode(uint256(keccak256("kam.storage.VaultAdapter")) - 1)) & ~bytes32(uint256(0xff))
    bytes32 private constant VAULTADAPTER_STORAGE_LOCATION =
        0xf3245d0f4654bfd28a91ebbd673859481bdc20aeda8fc19798f835927d79aa00;

    /// @notice Retrieves the VaultAdapter storage struct from its designated storage slot
    /// @dev Uses ERC-7201 namespaced storage pattern to access the storage struct at a deterministic location.
    /// This approach prevents storage collisions in upgradeable contracts and allows safe addition of new
    /// storage variables in future upgrades without affecting existing storage layout.
    /// @return $ The VaultAdapterStorage struct reference for state modifications
    function _getVaultAdapterStorage() private pure returns (VaultAdapterStorage storage $) {
        assembly {
            $.slot := VAULTADAPTER_STORAGE_LOCATION
        }
    }

    /*//////////////////////////////////////////////////////////////
                              CONSTRUCTOR
    //////////////////////////////////////////////////////////////*/

    /// @notice Disables initializers to prevent implementation contract initialization
    constructor() {
        _disableInitializers();
    }

    /// @notice Initializes the VaultAdapter contract
    /// @param registry_ Address of the registry contract
    function initialize(address registry_) external initializer {
        _checkZeroAddress(registry_);
        VaultAdapterStorage storage $ = _getVaultAdapterStorage();
        $.registry = IRegistry(registry_);
        emit ContractInitialized(registry_);
    }

    /*//////////////////////////////////////////////////////////////
                            ROLES MANAGEMENT
    //////////////////////////////////////////////////////////////*/

    /// @inheritdoc IVaultAdapter
    function setPaused(bool paused_) external {
        VaultAdapterStorage storage $ = _getVaultAdapterStorage();
        require($.registry.isEmergencyAdmin(msg.sender), VAULTADAPTER_WRONG_ROLE);
        $.paused = paused_;
        emit Paused(paused_);
    }

    /// @inheritdoc IVaultAdapter
    function rescueAssets(address asset_, address to_, uint256 amount_) external payable {
        _checkAdmin(msg.sender);
        _checkZeroAddress(to_);

        if (asset_ == address(0)) {
            // Rescue ETH
            require(amount_ > 0 && amount_ <= address(this).balance, VAULTADAPTER_ZERO_AMOUNT);

            (bool success,) = to_.call{ value: amount_ }("");
            require(success, VAULTADAPTER_TRANSFER_FAILED);

            emit RescuedETH(to_, amount_);
        } else {
            // Rescue ERC20 tokens
            _checkAsset(asset_);
            require(amount_ > 0 && amount_ <= asset_.balanceOf(address(this)), VAULTADAPTER_ZERO_AMOUNT);

            asset_.safeTransfer(to_, amount_);
            emit RescuedAssets(asset_, to_, amount_);
        }
    }

    /*///////////////////////////////////////////////////////////////
                            CORE FUNCTIONS
    //////////////////////////////////////////////////////////////*/

    /// @inheritdoc IVaultAdapter
    function execute(address target, bytes calldata data, uint256 value) external returns (bytes memory result) {
        VaultAdapterStorage storage $ = _getVaultAdapterStorage();
        IRegistry registry = $.registry;

        require(registry.isManager(msg.sender), VAULTADAPTER_WRONG_ROLE);
        _checkPaused();

        // Extract selector and validate vault-specific permission
        bytes4 functionSig = bytes4(data);
        bytes memory params = data[4:];
        registry.authorizeAdapterCall(target, functionSig, params);

        result = target.callContract(value, data);
        emit Executed(msg.sender, target, data, value, result);
    }

    /// @inheritdoc IVaultAdapter
    function setTotalAssets(uint256 totalAssets_) external {
        _checkAdmin(msg.sender);
        VaultAdapterStorage storage $ = _getVaultAdapterStorage();
        $.lastTotalAssets = totalAssets_;
    }

    /// @inheritdoc IVaultAdapter
    function totalAssets() external view returns (uint256) {
        VaultAdapterStorage storage $ = _getVaultAdapterStorage();
        return $.lastTotalAssets;
    }

    /*//////////////////////////////////////////////////////////////
                              INTERNAL VIEW
    //////////////////////////////////////////////////////////////*/

    /// @notice Check if caller has admin role
    /// @param user Address to check
    function _checkAdmin(address user) private view {
        VaultAdapterStorage storage $ = _getVaultAdapterStorage();
        require($.registry.isAdmin(user), VAULTADAPTER_WRONG_ROLE);
    }

    /// @notice Ensures the contract is not paused
    function _checkPaused() internal view {
        VaultAdapterStorage storage $ = _getVaultAdapterStorage();
        require(!$.paused, VAULTADAPTER_IS_PAUSED);
    }

    /// @notice Validates that a vault can call a specific selector on a target
    /// @dev This function enforces the new vault-specific permission model where each vault
    /// has granular permissions for specific functions on specific targets. This replaces
    /// the old global allowedTargets approach with better security isolation.
    /// @param target The target contract to be called
    /// @param selector The function selector being called
    function _checkVaultCanCallSelector(address target, bytes4 selector) internal view {
        VaultAdapterStorage storage $ = _getVaultAdapterStorage();
        require($.registry.isAdapterSelectorAllowed(address(this), target, selector));
    }

    /// @notice Reverts if its a zero address
    /// @param addr Address to check
    function _checkZeroAddress(address addr) internal pure {
        require(addr != address(0), VAULTADAPTER_ZERO_ADDRESS);
    }

    /// @notice Reverts if the asset is not supported by the protocol
    /// @param asset Asset address to check
    function _checkAsset(address asset) private view {
        VaultAdapterStorage storage $ = _getVaultAdapterStorage();
        require($.registry.isAsset(asset), VAULTADAPTER_WRONG_ASSET);
    }

    /*//////////////////////////////////////////////////////////////
                        UPGRADE AUTHORIZATION
    //////////////////////////////////////////////////////////////*/

    /// @notice Authorizes contract upgrades
    /// @dev Only callable by ADMIN_ROLE
    /// @param newImplementation New implementation address
    function _authorizeUpgrade(address newImplementation) internal view override {
        _checkAdmin(msg.sender);
        require(newImplementation != address(0), VAULTADAPTER_ZERO_ADDRESS);
    }

    /*//////////////////////////////////////////////////////////////
                        CONTRACT INFO
    //////////////////////////////////////////////////////////////*/

    /// @inheritdoc IVersioned
    function contractName() external pure returns (string memory) {
        return "VaultAdapter";
    }

    /// @inheritdoc IVersioned
    function contractVersion() external pure returns (string memory) {
        return "1.0.0";
    }
}<|MERGE_RESOLUTION|>--- conflicted
+++ resolved
@@ -2,18 +2,12 @@
 pragma solidity 0.8.30;
 
 import { Initializable } from "solady/utils/Initializable.sol";
-<<<<<<< HEAD
+
+import { Initializable } from "solady/utils/Initializable.sol";
 import { SafeTransferLib } from "solady/utils/SafeTransferLib.sol";
 import { UUPSUpgradeable } from "solady/utils/UUPSUpgradeable.sol";
-=======
-
-import { Initializable } from "solady/utils/Initializable.sol";
-import { SafeTransferLib } from "solady/utils/SafeTransferLib.sol";
-import { SafeTransferLib } from "solady/utils/SafeTransferLib.sol";
+
 import { UUPSUpgradeable } from "solady/utils/UUPSUpgradeable.sol";
-
-import { UUPSUpgradeable } from "solady/utils/UUPSUpgradeable.sol";
->>>>>>> a0026c7b
 import {
     VAULTADAPTER_EXPIRED_SIGNATURE,
     VAULTADAPTER_INVALID_NONCE,
