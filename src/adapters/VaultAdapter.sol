// SPDX-License-Identifier: UNLICENSED
pragma solidity 0.8.30;

import { Initializable } from "solady/utils/Initializable.sol";
import { SafeTransferLib } from "solady/utils/SafeTransferLib.sol";
import { UUPSUpgradeable } from "solady/utils/UUPSUpgradeable.sol";
import {
    VAULTADAPTER_ARRAY_MISMATCH,
<<<<<<< HEAD
    VAULTADAPTER_ARRAY_MISMATCH,
=======
>>>>>>> 80ef9177
    VAULTADAPTER_IS_PAUSED,
    VAULTADAPTER_TRANSFER_FAILED,
    VAULTADAPTER_WRONG_ASSET,
    VAULTADAPTER_WRONG_ROLE,
    VAULTADAPTER_ZERO_ADDRESS,
    VAULTADAPTER_ZERO_AMOUNT,
    VAULTADAPTER_ZERO_ARRAY
} from "src/errors/Errors.sol";
import { IVersioned } from "src/interfaces/IVersioned.sol";

import { IRegistry } from "src/interfaces/IRegistry.sol";
import { IVaultAdapter } from "src/interfaces/IVaultAdapter.sol";

import { OptimizedAddressEnumerableSetLib } from "solady/utils/EnumerableSetLib/OptimizedAddressEnumerableSetLib.sol";
import { OptimizedLibCall } from "solady/utils/OptimizedLibCall.sol";

/// @title VaultAdapter
contract VaultAdapter is IVaultAdapter, Initializable, UUPSUpgradeable {
    using SafeTransferLib for address;
    using OptimizedLibCall for address;
    using OptimizedAddressEnumerableSetLib for OptimizedAddressEnumerableSetLib.AddressSet;

    /*//////////////////////////////////////////////////////////////
                              STORAGE
    //////////////////////////////////////////////////////////////*/

    /// @notice Core storage structure for VaultAdapter using ERC-7201 namespaced storage pattern
    /// @dev This structure manages all state for institutional minting and redemption operations.
    /// Uses the diamond storage pattern to avoid storage collisions in upgradeable contracts.
    /// @custom:storage-location erc7201:kam.storage.VaultAdapter
    struct VaultAdapterStorage {
        /// @dev Address of the kRegistry singleton that serves as the protocol's configuration hub
        IRegistry registry;
        /// @dev Emergency pause state affecting all protocol operations in inheriting contracts
        bool paused;
        /// @dev Last recorded total assets for vault accounting and performance tracking
        uint256 lastTotalAssets;
    }

    // keccak256(abi.encode(uint256(keccak256("kam.storage.VaultAdapter")) - 1)) & ~bytes32(uint256(0xff))
    bytes32 private constant VAULTADAPTER_STORAGE_LOCATION =
        0xf3245d0f4654bfd28a91ebbd673859481bdc20aeda8fc19798f835927d79aa00;

    /// @notice Retrieves the VaultAdapter storage struct from its designated storage slot
    /// @dev Uses ERC-7201 namespaced storage pattern to access the storage struct at a deterministic location.
    /// This approach prevents storage collisions in upgradeable contracts and allows safe addition of new
    /// storage variables in future upgrades without affecting existing storage layout.
    /// @return $ The VaultAdapterStorage struct reference for state modifications
    function _getVaultAdapterStorage() private pure returns (VaultAdapterStorage storage $) {
        assembly {
            $.slot := VAULTADAPTER_STORAGE_LOCATION
        }
    }

    /*//////////////////////////////////////////////////////////////
                              CONSTRUCTOR
    //////////////////////////////////////////////////////////////*/

    /// @notice Disables initializers to prevent implementation contract initialization
    constructor() {
        _disableInitializers();
    }

    /// @notice Initializes the VaultAdapter contract
    /// @param registry_ Address of the registry contract
    function initialize(address registry_) external initializer {
        _checkZeroAddress(registry_);
        VaultAdapterStorage storage $ = _getVaultAdapterStorage();
        $.registry = IRegistry(registry_);
        emit ContractInitialized(registry_);
    }

    /*//////////////////////////////////////////////////////////////
                            ROLES MANAGEMENT
    //////////////////////////////////////////////////////////////*/

    /// @inheritdoc IVaultAdapter
    function setPaused(bool paused_) external {
        VaultAdapterStorage storage $ = _getVaultAdapterStorage();
        require($.registry.isEmergencyAdmin(msg.sender), VAULTADAPTER_WRONG_ROLE);
        $.paused = paused_;
        emit Paused(paused_);
    }

    /// @inheritdoc IVaultAdapter
    function rescueAssets(address asset_, address to_, uint256 amount_) external payable {
        _checkAdmin(msg.sender);
        _checkZeroAddress(to_);

        if (asset_ == address(0)) {
            // Rescue ETH
            require(amount_ > 0 && amount_ <= address(this).balance, VAULTADAPTER_ZERO_AMOUNT);

            (bool success,) = to_.call{ value: amount_ }("");
            require(success, VAULTADAPTER_TRANSFER_FAILED);

            emit RescuedETH(to_, amount_);
        } else {
            // Rescue ERC20 tokens
            _checkAsset(asset_);
            require(amount_ > 0 && amount_ <= asset_.balanceOf(address(this)), VAULTADAPTER_ZERO_AMOUNT);

            asset_.safeTransfer(to_, amount_);
            emit RescuedAssets(asset_, to_, amount_);
        }
    }

    /*///////////////////////////////////////////////////////////////
                            CORE FUNCTIONS
    //////////////////////////////////////////////////////////////*/

<<<<<<< HEAD
    /// @notice Batch execute multiple calls
=======
    /// @inheritdoc IVaultAdapter
>>>>>>> 80ef9177
    function execute(
        address[] calldata targets,
        bytes[] calldata data,
        uint256[] calldata values
    )
        external
        payable
        returns (bytes[] memory result)
    {
        uint256 length = targets.length;
        require(length != 0, VAULTADAPTER_ZERO_ARRAY);
        require(length == data.length && length == values.length, VAULTADAPTER_ARRAY_MISMATCH);

        // Cache storage reads outside loop
        VaultAdapterStorage storage $ = _getVaultAdapterStorage();
        IRegistry registry = $.registry;

        // Single authorization and pause check
<<<<<<< HEAD
=======
        _checkPaused($);
>>>>>>> 80ef9177
        require(registry.isManager(msg.sender), VAULTADAPTER_WRONG_ROLE);

        // Pre-allocate result array
        result = new bytes[](length);
<<<<<<< HEAD

        // Execute calls with optimized loop
        for (uint256 i; i < length; ++i) {
            // Extract selector and validate vault-specific permission
            bytes4 functionSig = bytes4(data[i]);
            bytes memory params = data[i][4:];
            registry.authorizeAdapterCall(targets[i], functionSig, params);

=======

        // Execute calls with optimized loop
        for (uint256 i; i < length; ++i) {
            // Extract selector and validate vault-specific permission
            bytes4 functionSig = bytes4(data[i]);
            bytes memory params = data[i][4:];
            registry.authorizeAdapterCall(targets[i], functionSig, params);

>>>>>>> 80ef9177
            // Execute and store result
            result[i] = targets[i].callContract(values[i], data[i]);
            emit Executed(msg.sender, targets[i], data[i], values[i], result[i]);
        }
    }

    /// @inheritdoc IVaultAdapter
    function setTotalAssets(uint256 totalAssets_) external {
        _checkAdmin(msg.sender);
        VaultAdapterStorage storage $ = _getVaultAdapterStorage();
        $.lastTotalAssets = totalAssets_;
    }

    /// @inheritdoc IVaultAdapter
    function totalAssets() external view returns (uint256) {
        VaultAdapterStorage storage $ = _getVaultAdapterStorage();
        return $.lastTotalAssets;
    }

    /*//////////////////////////////////////////////////////////////
                              INTERNAL VIEW
    //////////////////////////////////////////////////////////////*/

    /// @notice Check if caller has admin role
    /// @param user Address to check
    function _checkAdmin(address user) private view {
        VaultAdapterStorage storage $ = _getVaultAdapterStorage();
        require($.registry.isAdmin(user), VAULTADAPTER_WRONG_ROLE);
    }

    /// @notice Ensures the contract is not paused
    function _checkPaused(VaultAdapterStorage storage $) internal view {
        require(!$.paused, VAULTADAPTER_IS_PAUSED);
    }

    /// @notice Validates that a vault can call a specific selector on a target
    /// @dev This function enforces the new vault-specific permission model where each vault
    /// has granular permissions for specific functions on specific targets. This replaces
    /// the old global allowedTargets approach with better security isolation.
    /// @param target The target contract to be called
    /// @param selector The function selector being called
    function _checkVaultCanCallSelector(address target, bytes4 selector) internal view {
        VaultAdapterStorage storage $ = _getVaultAdapterStorage();
        require($.registry.isAdapterSelectorAllowed(address(this), target, selector));
    }

    /// @notice Reverts if its a zero address
    /// @param addr Address to check
    function _checkZeroAddress(address addr) internal pure {
        require(addr != address(0), VAULTADAPTER_ZERO_ADDRESS);
    }

    /// @notice Reverts if the asset is not supported by the protocol
    /// @param asset Asset address to check
    function _checkAsset(address asset) private view {
        VaultAdapterStorage storage $ = _getVaultAdapterStorage();
        require($.registry.isAsset(asset), VAULTADAPTER_WRONG_ASSET);
    }

    /*//////////////////////////////////////////////////////////////
                        UPGRADE AUTHORIZATION
    //////////////////////////////////////////////////////////////*/

    /// @notice Authorizes contract upgrades
    /// @dev Only callable by ADMIN_ROLE
    /// @param newImplementation New implementation address
    function _authorizeUpgrade(address newImplementation) internal view override {
        _checkAdmin(msg.sender);
        require(newImplementation != address(0), VAULTADAPTER_ZERO_ADDRESS);
    }

    /*//////////////////////////////////////////////////////////////
                        CONTRACT INFO
    //////////////////////////////////////////////////////////////*/

    /// @inheritdoc IVersioned
    function contractName() external pure returns (string memory) {
        return "VaultAdapter";
    }

    /// @inheritdoc IVersioned
    function contractVersion() external pure returns (string memory) {
        return "1.0.0";
    }
}<|MERGE_RESOLUTION|>--- conflicted
+++ resolved
@@ -6,10 +6,6 @@
 import { UUPSUpgradeable } from "solady/utils/UUPSUpgradeable.sol";
 import {
     VAULTADAPTER_ARRAY_MISMATCH,
-<<<<<<< HEAD
-    VAULTADAPTER_ARRAY_MISMATCH,
-=======
->>>>>>> 80ef9177
     VAULTADAPTER_IS_PAUSED,
     VAULTADAPTER_TRANSFER_FAILED,
     VAULTADAPTER_WRONG_ASSET,
@@ -121,11 +117,7 @@
                             CORE FUNCTIONS
     //////////////////////////////////////////////////////////////*/
 
-<<<<<<< HEAD
-    /// @notice Batch execute multiple calls
-=======
-    /// @inheritdoc IVaultAdapter
->>>>>>> 80ef9177
+    /// @inheritdoc IVaultAdapter
     function execute(
         address[] calldata targets,
         bytes[] calldata data,
@@ -144,15 +136,11 @@
         IRegistry registry = $.registry;
 
         // Single authorization and pause check
-<<<<<<< HEAD
-=======
         _checkPaused($);
->>>>>>> 80ef9177
         require(registry.isManager(msg.sender), VAULTADAPTER_WRONG_ROLE);
 
         // Pre-allocate result array
         result = new bytes[](length);
-<<<<<<< HEAD
 
         // Execute calls with optimized loop
         for (uint256 i; i < length; ++i) {
@@ -161,16 +149,6 @@
             bytes memory params = data[i][4:];
             registry.authorizeAdapterCall(targets[i], functionSig, params);
 
-=======
-
-        // Execute calls with optimized loop
-        for (uint256 i; i < length; ++i) {
-            // Extract selector and validate vault-specific permission
-            bytes4 functionSig = bytes4(data[i]);
-            bytes memory params = data[i][4:];
-            registry.authorizeAdapterCall(targets[i], functionSig, params);
-
->>>>>>> 80ef9177
             // Execute and store result
             result[i] = targets[i].callContract(values[i], data[i]);
             emit Executed(msg.sender, targets[i], data[i], values[i], result[i]);
