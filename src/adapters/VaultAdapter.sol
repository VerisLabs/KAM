--- conflicted
+++ resolved
@@ -19,13 +19,10 @@
     VAULTADAPTER_ZERO_ADDRESS,
     VAULTADAPTER_ZERO_AMOUNT
 } from "src/errors/Errors.sol";
-<<<<<<< HEAD
-=======
 import { Initializable } from "solady/utils/Initializable.sol";
 import { SafeTransferLib } from "solady/utils/SafeTransferLib.sol";
 import { IVersioned } from "src/interfaces/IVersioned.sol";
 import { UUPSUpgradeable } from "solady/utils/UUPSUpgradeable.sol";
->>>>>>> 3f09bcb8
 
 import { IRegistry } from "src/interfaces/IRegistry.sol";
 import { IVaultAdapter } from "src/interfaces/IVaultAdapter.sol";
