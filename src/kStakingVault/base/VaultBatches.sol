--- conflicted
+++ resolved
@@ -96,12 +96,8 @@
         address receiver = $.batches[_batchId].batchReceiver;
         if (receiver != address(0)) return receiver;
 
-<<<<<<< HEAD
         receiver = OptimizedLibClone.clone($.receiverImplementation);
-=======
-        // Deploy a new BatchReceiver minimal proxy
-        receiver = LibClone.clone($.receiverImplementation);
->>>>>>> 0ffbf117
+
         $.batches[_batchId].batchReceiver = receiver;
 
         // Initialize the BatchReceiver
