--- conflicted
+++ resolved
@@ -96,13 +96,8 @@
         address receiver = $.batches[_batchId].batchReceiver;
         if (receiver != address(0)) return receiver;
 
-<<<<<<< HEAD
-        // Deploy a new BatchReceiver minimal proxy
-        receiver = LibClone.clone($.receiverImplementation);
-=======
         receiver = OptimizedLibClone.clone($.receiverImplementation);
 
->>>>>>> afc80009
         $.batches[_batchId].batchReceiver = receiver;
 
         // Initialize the BatchReceiver
