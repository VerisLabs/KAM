// SPDX-License-Identifier: UNLICENSED
pragma solidity 0.8.30;

import { LibClone } from "solady/utils/LibClone.sol";
import { SafeCastLib } from "solady/utils/SafeCastLib.sol";

import { kBatchReceiver } from "src/kBatchReceiver.sol";
<<<<<<< HEAD
import { BaseVaultModule } from "src/kStakingVault/base/BaseVaultModule.sol";

import { NOT_CLOSED, VAULT_CLOSED, VAULT_SETTLED, WRONG_ROLE } from "src/errors/Errors.sol";
import { BaseVaultModuleTypes } from "src/kStakingVault/types/BaseVaultModuleTypes.sol";
=======
import { BaseVault } from "src/kStakingVault/base/BaseVault.sol";
import { BaseVaultTypes } from "src/kStakingVault/types/BaseVaultTypes.sol";
>>>>>>> 9b298084

/// @title VaultBatches
/// @notice Handles batch operations for staking and unstaking
/// @dev Contains batch functions for staking and unstaking operations
contract VaultBatches is BaseVault {
    using SafeCastLib for uint256;
    using SafeCastLib for uint64;
    /*//////////////////////////////////////////////////////////////
                              EVENTS
    //////////////////////////////////////////////////////////////*/

    event BatchCreated(bytes32 indexed batchId);
    event BatchReceiverDeployed(bytes32 indexed batchId, address indexed receiver);
    event BatchSettled(bytes32 indexed batchId);
    event BatchClosed(bytes32 indexed batchId);
    event BatchReceiverSet(address indexed batchReceiver, bytes32 indexed batchId);
    event BatchReceiverCreated(address indexed receiver, bytes32 indexed batchId);

    /*//////////////////////////////////////////////////////////////
                            CORE OPERATIONS
    //////////////////////////////////////////////////////////////*/

    /// @notice Creates a new batch for processing requests
    /// @return The new batch ID
    /// @dev Only callable by RELAYER_ROLE, typically called at batch intervals
    function createNewBatch() external returns (bytes32) {
        require(_isRelayer(msg.sender), WRONG_ROLE);
        return _createNewBatch();
    }

    /// @notice Closes a batch to prevent new requests
    /// @param _batchId The batch ID to close
    /// @dev Only callable by RELAYER_ROLE, typically called at cutoff time
    function closeBatch(bytes32 _batchId, bool _create) external {
<<<<<<< HEAD
        require(_isRelayer(msg.sender), WRONG_ROLE);
        BaseVaultModuleStorage storage $ = _getBaseVaultModuleStorage();
        require(!$.batches[_batchId].isClosed, VAULT_CLOSED);
=======
        if (!_isRelayer(msg.sender)) revert WrongRole();
        BaseVaultStorage storage $ = _getBaseVaultStorage();
        if ($.batches[_batchId].isClosed) revert Closed();
>>>>>>> 9b298084
        $.batches[_batchId].isClosed = true;

        if (_create) {
            _batchId = _createNewBatch();
        }
        emit BatchClosed(_batchId);
    }

    /// @notice Marks a batch as settled
    /// @param _batchId The batch ID to settle
    /// @dev Only callable by kMinter, indicates assets have been distributed
    function settleBatch(bytes32 _batchId) external {
<<<<<<< HEAD
        require(_isKAssetRouter(msg.sender), WRONG_ROLE);
        BaseVaultModuleStorage storage $ = _getBaseVaultModuleStorage();
        require($.batches[_batchId].isClosed, NOT_CLOSED);
        require(!$.batches[_batchId].isSettled, VAULT_SETTLED);
=======
        if (!_isKAssetRouter(msg.sender)) revert WrongRole();
        BaseVaultStorage storage $ = _getBaseVaultStorage();
        if (!$.batches[_batchId].isClosed) revert NotClosed();
        if ($.batches[_batchId].isSettled) revert Settled();
>>>>>>> 9b298084
        $.batches[_batchId].isSettled = true;
        $.batches[_batchId].sharePrice = _sharePrice().toUint128();
        $.batches[_batchId].netSharePrice = _netSharePrice().toUint128();

        emit BatchSettled(_batchId);
    }

    /// @notice Deploys BatchReceiver for specific batch
    /// @param _batchId Batch ID to deploy receiver for
    /// @dev Only callable by kAssetRouter
<<<<<<< HEAD
    function createBatchReceiver(bytes32 _batchId) external nonReentrant returns (address) {
        require(_isKAssetRouter(msg.sender), WRONG_ROLE);
        BaseVaultModuleStorage storage $ = _getBaseVaultModuleStorage();
=======
    function createBatchReceiver(bytes32 _batchId) external returns (address) {
        if (!_isKAssetRouter(msg.sender)) revert WrongRole();
        BaseVaultStorage storage $ = _getBaseVaultStorage();
>>>>>>> 9b298084
        address receiver = $.batches[_batchId].batchReceiver;
        if (receiver != address(0)) return receiver;

        receiver = LibClone.clone($.receiverImplementation);
        $.batches[_batchId].batchReceiver = receiver;
        kBatchReceiver(receiver).initialize(_batchId, $.underlyingAsset);

        emit BatchReceiverCreated(receiver, _batchId);

        return receiver;
    }

    /*//////////////////////////////////////////////////////////////
                          INTERNAL FUNCTIONS
    //////////////////////////////////////////////////////////////*/

    /// @notice Creates a new batch for processing requests
    /// @return The new batch ID
    /// @dev Only callable by RELAYER_ROLE, typically called at batch intervals
    function _createNewBatch() internal returns (bytes32) {
        BaseVaultStorage storage $ = _getBaseVaultStorage();
        unchecked {
            $.currentBatch++;
        }
        bytes32 newBatchId = keccak256(
            abi.encode(
                uint256(uint160(address(this))),
                $.currentBatch,
                block.chainid,
                block.timestamp,
                uint256(uint160($.underlyingAsset))
            )
        );

        $.currentBatchId = newBatchId;
        BaseVaultTypes.BatchInfo storage batch = $.batches[newBatchId];
        batch.batchId = newBatchId;
        batch.batchReceiver = address(0);
        batch.isClosed = false;
        batch.isSettled = false;

        emit BatchCreated(newBatchId);

        return newBatchId;
    }
}<|MERGE_RESOLUTION|>--- conflicted
+++ resolved
@@ -1,19 +1,13 @@
 // SPDX-License-Identifier: UNLICENSED
 pragma solidity 0.8.30;
 
-import { LibClone } from "solady/utils/LibClone.sol";
-import { SafeCastLib } from "solady/utils/SafeCastLib.sol";
+import {LibClone} from "solady/utils/LibClone.sol";
+import {SafeCastLib} from "solady/utils/SafeCastLib.sol";
 
-import { kBatchReceiver } from "src/kBatchReceiver.sol";
-<<<<<<< HEAD
-import { BaseVaultModule } from "src/kStakingVault/base/BaseVaultModule.sol";
-
-import { NOT_CLOSED, VAULT_CLOSED, VAULT_SETTLED, WRONG_ROLE } from "src/errors/Errors.sol";
-import { BaseVaultModuleTypes } from "src/kStakingVault/types/BaseVaultModuleTypes.sol";
-=======
-import { BaseVault } from "src/kStakingVault/base/BaseVault.sol";
-import { BaseVaultTypes } from "src/kStakingVault/types/BaseVaultTypes.sol";
->>>>>>> 9b298084
+import {kBatchReceiver} from "src/kBatchReceiver.sol";
+import {BaseVault} from "src/kStakingVault/base/BaseVault.sol";
+import {BaseVaultTypes} from "src/kStakingVault/types/BaseVaultTypes.sol";
+import {NOT_CLOSED, VAULT_CLOSED, VAULT_SETTLED, WRONG_ROLE} from "src/errors/Errors.sol";
 
 /// @title VaultBatches
 /// @notice Handles batch operations for staking and unstaking
@@ -26,11 +20,20 @@
     //////////////////////////////////////////////////////////////*/
 
     event BatchCreated(bytes32 indexed batchId);
-    event BatchReceiverDeployed(bytes32 indexed batchId, address indexed receiver);
+    event BatchReceiverDeployed(
+        bytes32 indexed batchId,
+        address indexed receiver
+    );
     event BatchSettled(bytes32 indexed batchId);
     event BatchClosed(bytes32 indexed batchId);
-    event BatchReceiverSet(address indexed batchReceiver, bytes32 indexed batchId);
-    event BatchReceiverCreated(address indexed receiver, bytes32 indexed batchId);
+    event BatchReceiverSet(
+        address indexed batchReceiver,
+        bytes32 indexed batchId
+    );
+    event BatchReceiverCreated(
+        address indexed receiver,
+        bytes32 indexed batchId
+    );
 
     /*//////////////////////////////////////////////////////////////
                             CORE OPERATIONS
@@ -48,15 +51,9 @@
     /// @param _batchId The batch ID to close
     /// @dev Only callable by RELAYER_ROLE, typically called at cutoff time
     function closeBatch(bytes32 _batchId, bool _create) external {
-<<<<<<< HEAD
         require(_isRelayer(msg.sender), WRONG_ROLE);
-        BaseVaultModuleStorage storage $ = _getBaseVaultModuleStorage();
+        BaseVaultStorage storage $ = _getBaseVaultStorage();
         require(!$.batches[_batchId].isClosed, VAULT_CLOSED);
-=======
-        if (!_isRelayer(msg.sender)) revert WrongRole();
-        BaseVaultStorage storage $ = _getBaseVaultStorage();
-        if ($.batches[_batchId].isClosed) revert Closed();
->>>>>>> 9b298084
         $.batches[_batchId].isClosed = true;
 
         if (_create) {
@@ -69,17 +66,10 @@
     /// @param _batchId The batch ID to settle
     /// @dev Only callable by kMinter, indicates assets have been distributed
     function settleBatch(bytes32 _batchId) external {
-<<<<<<< HEAD
         require(_isKAssetRouter(msg.sender), WRONG_ROLE);
-        BaseVaultModuleStorage storage $ = _getBaseVaultModuleStorage();
+        BaseVaultStorage storage $ = _getBaseVaultStorage();
         require($.batches[_batchId].isClosed, NOT_CLOSED);
         require(!$.batches[_batchId].isSettled, VAULT_SETTLED);
-=======
-        if (!_isKAssetRouter(msg.sender)) revert WrongRole();
-        BaseVaultStorage storage $ = _getBaseVaultStorage();
-        if (!$.batches[_batchId].isClosed) revert NotClosed();
-        if ($.batches[_batchId].isSettled) revert Settled();
->>>>>>> 9b298084
         $.batches[_batchId].isSettled = true;
         $.batches[_batchId].sharePrice = _sharePrice().toUint128();
         $.batches[_batchId].netSharePrice = _netSharePrice().toUint128();
@@ -90,15 +80,10 @@
     /// @notice Deploys BatchReceiver for specific batch
     /// @param _batchId Batch ID to deploy receiver for
     /// @dev Only callable by kAssetRouter
-<<<<<<< HEAD
-    function createBatchReceiver(bytes32 _batchId) external nonReentrant returns (address) {
+    function createBatchReceiver(bytes32 _batchId) external returns (address) {
+        _lockReentrant();
         require(_isKAssetRouter(msg.sender), WRONG_ROLE);
-        BaseVaultModuleStorage storage $ = _getBaseVaultModuleStorage();
-=======
-    function createBatchReceiver(bytes32 _batchId) external returns (address) {
-        if (!_isKAssetRouter(msg.sender)) revert WrongRole();
         BaseVaultStorage storage $ = _getBaseVaultStorage();
->>>>>>> 9b298084
         address receiver = $.batches[_batchId].batchReceiver;
         if (receiver != address(0)) return receiver;
 
@@ -108,6 +93,7 @@
 
         emit BatchReceiverCreated(receiver, _batchId);
 
+        _unlockReentrant();
         return receiver;
     }
 
