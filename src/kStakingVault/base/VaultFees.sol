// SPDX-License-Identifier: UNLICENSED
pragma solidity 0.8.30;

import { SafeCastLib } from "solady/utils/SafeCastLib.sol";
<<<<<<< HEAD

import { FEE_EXCEEDS_MAXIMUM, INVALID_TIMESTAMP, WRONG_ROLE } from "src/errors/Errors.sol";
import { BaseVaultModule } from "src/kStakingVault/base/BaseVaultModule.sol";
=======
import { BaseVault } from "src/kStakingVault/base/BaseVault.sol";
>>>>>>> 9b298084

/// @title VaultFees
/// @notice Handles batch operations for staking and unstaking
/// @dev Contains batch functions for staking and unstaking operations
contract VaultFees is BaseVault {
    using SafeCastLib for uint256;

    /// @notice Emitted when the management fee is updated
    /// @param oldFee Previous management fee in basis points
    /// @param newFee New management fee in basis points
    event ManagementFeeUpdated(uint16 oldFee, uint16 newFee);

    /// @notice Emitted when the performance fee is updated
    /// @param oldFee Previous performance fee in basis points
    /// @param newFee New performance fee in basis points
    event PerformanceFeeUpdated(uint16 oldFee, uint16 newFee);

    /// @notice Emitted when fees are charged to the vault
    /// @param managementFees Amount of management fees collected
    /// @param performanceFees Amount of performance fees collected
    event FeesAssesed(uint256 managementFees, uint256 performanceFees);

    /// @notice Emitted when the hurdle rate is updated
    /// @param newRate New hurdle rate in basis points
    event HurdleRateUpdated(uint16 newRate);

    /// @notice Emitted when the hard hurdle rate is updated
    /// @param newRate New hard hurdle rate in basis points
    event HardHurdleRateUpdated(bool newRate);

    /// @notice Emitted when management fees are charged
    /// @param timestamp Timestamp of the fee charge
    event ManagementFeesCharged(uint256 timestamp);

    /// @notice Emitted when performance fees are charged
    /// @param timestamp Timestamp of the fee charge
    event PerformanceFeesCharged(uint256 timestamp);

    /*//////////////////////////////////////////////////////////////
                              CONSTANTS
    //////////////////////////////////////////////////////////////*/

    /// @notice Maximum basis points
    uint256 constant MAX_BPS = 10_000;

    /// @notice Sets the yearly hurdle rate for the underlying asset
    /// @param _hurdleRate The new yearly hurdle rate
    /// @dev Fee is a basis point (1% = 100)
    function setHurdleRate(uint16 _hurdleRate) external {
<<<<<<< HEAD
        require(_isAdmin(msg.sender), WRONG_ROLE);
        require(_hurdleRate <= MAX_BPS, FEE_EXCEEDS_MAXIMUM);
        BaseVaultModuleStorage storage $ = _getBaseVaultModuleStorage();
=======
        if (!_isAdmin(msg.sender)) revert WrongRole();
        if (_hurdleRate > MAX_BPS) revert("Fee exceeds maximum");
        BaseVaultStorage storage $ = _getBaseVaultStorage();
>>>>>>> 9b298084
        _setHurdleRate($, _hurdleRate);
        emit HurdleRateUpdated(_hurdleRate);
    }

    /// @notice Sets the hard hurdle rate
    /// @param _isHard Whether the hard hurdle rate is enabled
    /// @dev If true, performance fees will only be charged to the excess return
    function setHardHurdleRate(bool _isHard) external {
<<<<<<< HEAD
        require(_isAdmin(msg.sender), WRONG_ROLE);
        BaseVaultModuleStorage storage $ = _getBaseVaultModuleStorage();
=======
        if (!_isAdmin(msg.sender)) revert WrongRole();
        BaseVaultStorage storage $ = _getBaseVaultStorage();
>>>>>>> 9b298084
        _setIsHardHurdleRate($, _isHard);
        emit HardHurdleRateUpdated(_isHard);
    }

    /// @notice Sets the management fee
    /// @param _managementFee The new management fee
    /// @dev Fee is a basis point (1% = 100)
    function setManagementFee(uint16 _managementFee) external {
<<<<<<< HEAD
        require(_isAdmin(msg.sender), WRONG_ROLE);
        require(_managementFee <= MAX_BPS, FEE_EXCEEDS_MAXIMUM);
        BaseVaultModuleStorage storage $ = _getBaseVaultModuleStorage();
=======
        if (!_isAdmin(msg.sender)) revert WrongRole();
        if (_managementFee > MAX_BPS) revert("Fee exceeds maximum");
        BaseVaultStorage storage $ = _getBaseVaultStorage();
>>>>>>> 9b298084
        uint16 oldFee = _getManagementFee($);
        _setManagementFee($, _managementFee);
        emit ManagementFeeUpdated(oldFee, _managementFee);
    }

    /// @notice Sets the performance fee
    /// @param _performanceFee The new performance fee
    /// @dev Fee is a basis point (1% = 100)
    function setPerformanceFee(uint16 _performanceFee) external {
<<<<<<< HEAD
        require(_isAdmin(msg.sender), WRONG_ROLE);
        require(_performanceFee <= MAX_BPS, FEE_EXCEEDS_MAXIMUM);
        BaseVaultModuleStorage storage $ = _getBaseVaultModuleStorage();
=======
        if (!_isAdmin(msg.sender)) revert WrongRole();
        if (_performanceFee > MAX_BPS) revert("Fee exceeds maximum");
        BaseVaultStorage storage $ = _getBaseVaultStorage();
>>>>>>> 9b298084
        uint16 oldFee = _getPerformanceFee($);
        _setPerformanceFee($, _performanceFee);
        emit PerformanceFeeUpdated(oldFee, _performanceFee);
    }

    /// @notice Notifies the module that management fees have been charged from backend
    /// @param _timestamp The timestamp of the fee charge
    /// @dev Should only be called by the vault
    function notifyManagementFeesCharged(uint64 _timestamp) external {
<<<<<<< HEAD
        require(_isAdmin(msg.sender), WRONG_ROLE);
        BaseVaultModuleStorage storage $ = _getBaseVaultModuleStorage();
        require(_timestamp >= _getLastFeesChargedManagement($) && _timestamp <= block.timestamp, INVALID_TIMESTAMP);
=======
        if (!_isAdmin(msg.sender)) revert WrongRole();
        BaseVaultStorage storage $ = _getBaseVaultStorage();
        if (_timestamp < _getLastFeesChargedManagement($) || _timestamp > block.timestamp) revert("Invalid timestamp");
>>>>>>> 9b298084
        _setLastFeesChargedManagement($, _timestamp);
        _updateGlobalWatermark();
        emit ManagementFeesCharged(_timestamp);
    }

    /// @notice Notifies the module that performance fees have been charged from backend
    /// @param _timestamp The timestamp of the fee charge
    /// @dev Should only be called by the vault
    function notifyPerformanceFeesCharged(uint64 _timestamp) external {
<<<<<<< HEAD
        require(_isAdmin(msg.sender), WRONG_ROLE);
        BaseVaultModuleStorage storage $ = _getBaseVaultModuleStorage();
        require(_timestamp >= _getLastFeesChargedPerformance($) && _timestamp <= block.timestamp, INVALID_TIMESTAMP);
=======
        if (!_isAdmin(msg.sender)) revert WrongRole();
        BaseVaultStorage storage $ = _getBaseVaultStorage();
        if (_timestamp < _getLastFeesChargedPerformance($) || _timestamp > block.timestamp) revert("Invalid timestamp");
>>>>>>> 9b298084
        _setLastFeesChargedPerformance($, _timestamp);
        _updateGlobalWatermark();
        emit PerformanceFeesCharged(_timestamp);
    }

    /// @notice Updates the share price watermark
    /// @dev Updates the high water mark if the current share price exceeds the previous mark
    function _updateGlobalWatermark() private {
        uint256 sp = _netSharePrice();
        if (sp > _getBaseVaultStorage().sharePriceWatermark) {
            _getBaseVaultStorage().sharePriceWatermark = sp.toUint128();
        }
    }
}<|MERGE_RESOLUTION|>--- conflicted
+++ resolved
@@ -1,14 +1,9 @@
 // SPDX-License-Identifier: UNLICENSED
 pragma solidity 0.8.30;
 
-import { SafeCastLib } from "solady/utils/SafeCastLib.sol";
-<<<<<<< HEAD
-
-import { FEE_EXCEEDS_MAXIMUM, INVALID_TIMESTAMP, WRONG_ROLE } from "src/errors/Errors.sol";
-import { BaseVaultModule } from "src/kStakingVault/base/BaseVaultModule.sol";
-=======
-import { BaseVault } from "src/kStakingVault/base/BaseVault.sol";
->>>>>>> 9b298084
+import {SafeCastLib} from "solady/utils/SafeCastLib.sol";
+import {BaseVault} from "src/kStakingVault/base/BaseVault.sol";
+import {FEE_EXCEEDS_MAXIMUM, INVALID_TIMESTAMP, WRONG_ROLE} from "src/errors/Errors.sol";
 
 /// @title VaultFees
 /// @notice Handles batch operations for staking and unstaking
@@ -58,15 +53,9 @@
     /// @param _hurdleRate The new yearly hurdle rate
     /// @dev Fee is a basis point (1% = 100)
     function setHurdleRate(uint16 _hurdleRate) external {
-<<<<<<< HEAD
         require(_isAdmin(msg.sender), WRONG_ROLE);
         require(_hurdleRate <= MAX_BPS, FEE_EXCEEDS_MAXIMUM);
-        BaseVaultModuleStorage storage $ = _getBaseVaultModuleStorage();
-=======
-        if (!_isAdmin(msg.sender)) revert WrongRole();
-        if (_hurdleRate > MAX_BPS) revert("Fee exceeds maximum");
         BaseVaultStorage storage $ = _getBaseVaultStorage();
->>>>>>> 9b298084
         _setHurdleRate($, _hurdleRate);
         emit HurdleRateUpdated(_hurdleRate);
     }
@@ -75,13 +64,8 @@
     /// @param _isHard Whether the hard hurdle rate is enabled
     /// @dev If true, performance fees will only be charged to the excess return
     function setHardHurdleRate(bool _isHard) external {
-<<<<<<< HEAD
         require(_isAdmin(msg.sender), WRONG_ROLE);
-        BaseVaultModuleStorage storage $ = _getBaseVaultModuleStorage();
-=======
-        if (!_isAdmin(msg.sender)) revert WrongRole();
         BaseVaultStorage storage $ = _getBaseVaultStorage();
->>>>>>> 9b298084
         _setIsHardHurdleRate($, _isHard);
         emit HardHurdleRateUpdated(_isHard);
     }
@@ -90,15 +74,9 @@
     /// @param _managementFee The new management fee
     /// @dev Fee is a basis point (1% = 100)
     function setManagementFee(uint16 _managementFee) external {
-<<<<<<< HEAD
         require(_isAdmin(msg.sender), WRONG_ROLE);
         require(_managementFee <= MAX_BPS, FEE_EXCEEDS_MAXIMUM);
-        BaseVaultModuleStorage storage $ = _getBaseVaultModuleStorage();
-=======
-        if (!_isAdmin(msg.sender)) revert WrongRole();
-        if (_managementFee > MAX_BPS) revert("Fee exceeds maximum");
         BaseVaultStorage storage $ = _getBaseVaultStorage();
->>>>>>> 9b298084
         uint16 oldFee = _getManagementFee($);
         _setManagementFee($, _managementFee);
         emit ManagementFeeUpdated(oldFee, _managementFee);
@@ -108,15 +86,9 @@
     /// @param _performanceFee The new performance fee
     /// @dev Fee is a basis point (1% = 100)
     function setPerformanceFee(uint16 _performanceFee) external {
-<<<<<<< HEAD
         require(_isAdmin(msg.sender), WRONG_ROLE);
         require(_performanceFee <= MAX_BPS, FEE_EXCEEDS_MAXIMUM);
-        BaseVaultModuleStorage storage $ = _getBaseVaultModuleStorage();
-=======
-        if (!_isAdmin(msg.sender)) revert WrongRole();
-        if (_performanceFee > MAX_BPS) revert("Fee exceeds maximum");
         BaseVaultStorage storage $ = _getBaseVaultStorage();
->>>>>>> 9b298084
         uint16 oldFee = _getPerformanceFee($);
         _setPerformanceFee($, _performanceFee);
         emit PerformanceFeeUpdated(oldFee, _performanceFee);
@@ -126,15 +98,13 @@
     /// @param _timestamp The timestamp of the fee charge
     /// @dev Should only be called by the vault
     function notifyManagementFeesCharged(uint64 _timestamp) external {
-<<<<<<< HEAD
         require(_isAdmin(msg.sender), WRONG_ROLE);
-        BaseVaultModuleStorage storage $ = _getBaseVaultModuleStorage();
-        require(_timestamp >= _getLastFeesChargedManagement($) && _timestamp <= block.timestamp, INVALID_TIMESTAMP);
-=======
-        if (!_isAdmin(msg.sender)) revert WrongRole();
         BaseVaultStorage storage $ = _getBaseVaultStorage();
-        if (_timestamp < _getLastFeesChargedManagement($) || _timestamp > block.timestamp) revert("Invalid timestamp");
->>>>>>> 9b298084
+        require(
+            _timestamp >= _getLastFeesChargedManagement($) &&
+                _timestamp <= block.timestamp,
+            INVALID_TIMESTAMP
+        );
         _setLastFeesChargedManagement($, _timestamp);
         _updateGlobalWatermark();
         emit ManagementFeesCharged(_timestamp);
@@ -144,15 +114,13 @@
     /// @param _timestamp The timestamp of the fee charge
     /// @dev Should only be called by the vault
     function notifyPerformanceFeesCharged(uint64 _timestamp) external {
-<<<<<<< HEAD
         require(_isAdmin(msg.sender), WRONG_ROLE);
-        BaseVaultModuleStorage storage $ = _getBaseVaultModuleStorage();
-        require(_timestamp >= _getLastFeesChargedPerformance($) && _timestamp <= block.timestamp, INVALID_TIMESTAMP);
-=======
-        if (!_isAdmin(msg.sender)) revert WrongRole();
         BaseVaultStorage storage $ = _getBaseVaultStorage();
-        if (_timestamp < _getLastFeesChargedPerformance($) || _timestamp > block.timestamp) revert("Invalid timestamp");
->>>>>>> 9b298084
+        require(
+            _timestamp >= _getLastFeesChargedPerformance($) &&
+                _timestamp <= block.timestamp,
+            INVALID_TIMESTAMP
+        );
         _setLastFeesChargedPerformance($, _timestamp);
         _updateGlobalWatermark();
         emit PerformanceFeesCharged(_timestamp);
