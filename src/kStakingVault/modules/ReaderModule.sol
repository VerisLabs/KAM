--- conflicted
+++ resolved
@@ -1,17 +1,11 @@
 // SPDX-License-Identifier: UNLICENSED
 pragma solidity 0.8.30;
 
-import { FixedPointMathLib } from "solady/utils/FixedPointMathLib.sol";
-import { Extsload } from "src/abstracts/Extsload.sol";
-<<<<<<< HEAD
-import { BaseVaultModule } from "src/kStakingVault/base/BaseVaultModule.sol";
-
-import { NOT_INITIALIZED, VAULT_SETTLED } from "src/errors/Errors.sol";
-import { BaseVaultModuleTypes } from "src/kStakingVault/types/BaseVaultModuleTypes.sol";
-=======
-import { BaseVault } from "src/kStakingVault/base/BaseVault.sol";
-import { BaseVaultTypes } from "src/kStakingVault/types/BaseVaultTypes.sol";
->>>>>>> 9b298084
+import {FixedPointMathLib} from "solady/utils/FixedPointMathLib.sol";
+import {Extsload} from "src/abstracts/Extsload.sol";
+import {BaseVault} from "src/kStakingVault/base/BaseVault.sol";
+import {BaseVaultTypes} from "src/kStakingVault/types/BaseVaultTypes.sol";
+import {NOT_INITIALIZED, VAULT_SETTLED, VAULT_CLOSED} from "src/errors/Errors.sol";
 
 /// @title ReaderModule
 /// @notice Contains all the public getters for the Staking Vault
@@ -30,13 +24,8 @@
 
     /// GENERAL
     function registry() external view returns (address) {
-<<<<<<< HEAD
-        BaseVaultModuleStorage storage $ = _getBaseVaultModuleStorage();
+        BaseVaultStorage storage $ = _getBaseVaultStorage();
         require(_getInitialized($), NOT_INITIALIZED);
-=======
-        BaseVaultStorage storage $ = _getBaseVaultStorage();
-        if (!_getInitialized($)) revert NotInitialized();
->>>>>>> 9b298084
         return $.registry;
     }
 
@@ -61,7 +50,11 @@
     function computeLastBatchFees()
         external
         view
-        returns (uint256 managementFees, uint256 performanceFees, uint256 totalFees)
+        returns (
+            uint256 managementFees,
+            uint256 performanceFees,
+            uint256 totalFees
+        )
     {
         BaseVaultStorage storage $ = _getBaseVaultStorage();
         uint256 lastSharePrice = $.sharePriceWatermark;
@@ -69,29 +62,39 @@
         uint256 lastFeesChargedManagement = _getLastFeesChargedManagement($);
         uint256 lastFeesChargedPerformance = _getLastFeesChargedPerformance($);
 
-        uint256 durationManagement = block.timestamp - lastFeesChargedManagement;
-        uint256 durationPerformance = block.timestamp - lastFeesChargedPerformance;
+        uint256 durationManagement = block.timestamp -
+            lastFeesChargedManagement;
+        uint256 durationPerformance = block.timestamp -
+            lastFeesChargedPerformance;
         uint256 currentTotalAssets = _totalAssets();
-        uint256 lastTotalAssets = totalSupply().fullMulDiv(lastSharePrice, 10 ** _getDecimals($));
+        uint256 lastTotalAssets = totalSupply().fullMulDiv(
+            lastSharePrice,
+            10 ** _getDecimals($)
+        );
 
         // Calculate time-based fees (management)
         // These are charged on total assets, prorated for the time period
         managementFees =
-            (currentTotalAssets * durationManagement).fullMulDiv(_getManagementFee($), SECS_PER_YEAR) / MAX_BPS;
+            (currentTotalAssets * durationManagement).fullMulDiv(
+                _getManagementFee($),
+                SECS_PER_YEAR
+            ) /
+            MAX_BPS;
         currentTotalAssets -= managementFees;
         totalFees = managementFees;
 
         // Calculate the asset's value change since entry
         // This gives us the raw profit/loss in asset terms after management fees
-        int256 assetsDelta = int256(currentTotalAssets) - int256(lastTotalAssets);
+        int256 assetsDelta = int256(currentTotalAssets) -
+            int256(lastTotalAssets);
 
         // Only calculate fees if there's a profit
         if (assetsDelta > 0) {
             uint256 excessReturn;
 
             // Calculate returns relative to hurdle rate
-            uint256 hurdleReturn =
-                (lastTotalAssets * _getHurdleRate($)).fullMulDiv(durationPerformance, SECS_PER_YEAR) / MAX_BPS;
+            uint256 hurdleReturn = (lastTotalAssets * _getHurdleRate($))
+                .fullMulDiv(durationPerformance, SECS_PER_YEAR) / MAX_BPS;
 
             // Calculate returns relative to hurdle rate
             uint256 totalReturn = uint256(assetsDelta);
@@ -106,9 +109,13 @@
                 // If its a hard hurdle rate, only charge fees above the hurdle performance
                 // Otherwise, charge fees to all return if its above hurdle return
                 if (_getIsHardHurdleRate($)) {
-                    performanceFees = excessReturn * _getPerformanceFee($) / MAX_BPS;
+                    performanceFees =
+                        (excessReturn * _getPerformanceFee($)) /
+                        MAX_BPS;
                 } else {
-                    performanceFees = totalReturn * _getPerformanceFee($) / MAX_BPS;
+                    performanceFees =
+                        (totalReturn * _getPerformanceFee($)) /
+                        MAX_BPS;
                 }
             }
 
@@ -175,13 +182,19 @@
     /// @notice Returns whether the current batch is closed
     /// @return Whether the current batch is closed
     function isBatchClosed() external view returns (bool) {
-        return _getBaseVaultStorage().batches[_getBaseVaultStorage().currentBatchId].isClosed;
+        return
+            _getBaseVaultStorage()
+                .batches[_getBaseVaultStorage().currentBatchId]
+                .isClosed;
     }
 
     /// @notice Returns whether the current batch is settled
     /// @return Whether the current batch is settled
     function isBatchSettled() external view returns (bool) {
-        return _getBaseVaultStorage().batches[_getBaseVaultStorage().currentBatchId].isSettled;
+        return
+            _getBaseVaultStorage()
+                .batches[_getBaseVaultStorage().currentBatchId]
+                .isSettled;
     }
 
     /// @notice Returns the current batch ID, whether it is closed, and whether it is settled
@@ -192,13 +205,24 @@
     function getBatchIdInfo()
         external
         view
-        returns (bytes32 batchId, address batchReceiver, bool isClosed, bool isSettled)
+        returns (
+            bytes32 batchId,
+            address batchReceiver,
+            bool isClosed,
+            bool isSettled
+        )
     {
         return (
             _getBaseVaultStorage().currentBatchId,
-            _getBaseVaultStorage().batches[_getBaseVaultStorage().currentBatchId].batchReceiver,
-            _getBaseVaultStorage().batches[_getBaseVaultStorage().currentBatchId].isClosed,
-            _getBaseVaultStorage().batches[_getBaseVaultStorage().currentBatchId].isSettled
+            _getBaseVaultStorage()
+                .batches[_getBaseVaultStorage().currentBatchId]
+                .batchReceiver,
+            _getBaseVaultStorage()
+                .batches[_getBaseVaultStorage().currentBatchId]
+                .isClosed,
+            _getBaseVaultStorage()
+                .batches[_getBaseVaultStorage().currentBatchId]
+                .isSettled
         );
     }
 
@@ -211,14 +235,11 @@
     /// @notice Returns the batch receiver for a given batch (alias for getBatchIdReceiver)
     /// @return Batch receiver
     /// @dev Throws if the batch is settled
-    function getSafeBatchReceiver(bytes32 batchId) external view returns (address) {
-<<<<<<< HEAD
-        BaseVaultModuleStorage storage $ = _getBaseVaultModuleStorage();
+    function getSafeBatchReceiver(
+        bytes32 batchId
+    ) external view returns (address) {
+        BaseVaultStorage storage $ = _getBaseVaultStorage();
         require(!$.batches[batchId].isSettled, VAULT_SETTLED);
-=======
-        BaseVaultStorage storage $ = _getBaseVaultStorage();
-        if ($.batches[batchId].isSettled) revert Settled();
->>>>>>> 9b298084
         return $.batches[batchId].batchReceiver;
     }
 
@@ -252,8 +273,8 @@
     function getSafeBatchId() external view returns (bytes32) {
         BaseVaultStorage storage $ = _getBaseVaultStorage();
         bytes32 batchId = getBatchId();
-        if ($.batches[batchId].isClosed) revert Closed();
-        if ($.batches[batchId].isSettled) revert Settled();
+        require(!$.batches[batchId].isClosed, VAULT_CLOSED);
+        require(!$.batches[batchId].isSettled, VAULT_SETTLED);
         return batchId;
     }
 
