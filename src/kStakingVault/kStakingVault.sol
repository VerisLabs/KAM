--- conflicted
+++ resolved
@@ -1,47 +1,27 @@
 // SPDX-License-Identifier: UNLICENSED
 pragma solidity 0.8.30;
 
-<<<<<<< HEAD
 import {Ownable} from "solady/auth/Ownable.sol";
-import {EnumerableSetLib} from "solady/utils/EnumerableSetLib.sol";
+
 import {Initializable} from "solady/utils/Initializable.sol";
 import {SafeCastLib} from "solady/utils/SafeCastLib.sol";
 import {SafeTransferLib} from "solady/utils/SafeTransferLib.sol";
 import {UUPSUpgradeable} from "solady/utils/UUPSUpgradeable.sol";
-=======
-import { Ownable } from "solady/auth/Ownable.sol";
-
-import { Initializable } from "solady/utils/Initializable.sol";
-import { SafeCastLib } from "solady/utils/SafeCastLib.sol";
-import { SafeTransferLib } from "solady/utils/SafeTransferLib.sol";
-import { UUPSUpgradeable } from "solady/utils/UUPSUpgradeable.sol";
-import { OptimizedBytes32EnumerableSetLib } from "src/libraries/OptimizedBytes32EnumerableSetLib.sol";
->>>>>>> 9b298084
+import {OptimizedBytes32EnumerableSetLib} from "src/libraries/OptimizedBytes32EnumerableSetLib.sol";
 
 import {IkAssetRouter} from "src/interfaces/IkAssetRouter.sol";
 import {IkToken} from "src/interfaces/IkToken.sol";
 
-<<<<<<< HEAD
+import {INSUFFICIENT_BALANCE, IS_PAUSED, REQUEST_NOT_ELIGIBLE, REQUEST_NOT_FOUND, UNAUTHORIZED, VAULT_CLOSED, VAULT_SETTLED, WRONG_ROLE, ZERO_ADDRESS, ZERO_AMOUNT} from "src/errors/Errors.sol";
+
 import {MultiFacetProxy} from "src/base/MultiFacetProxy.sol";
-
-import {INSUFFICIENT_BALANCE, IS_PAUSED, REQUEST_NOT_ELIGIBLE, REQUEST_NOT_FOUND, UNAUTHORIZED, VAULT_CLOSED, VAULT_SETTLED, WRONG_ROLE, ZERO_ADDRESS, ZERO_AMOUNT} from "src/errors/Errors.sol";
 import {kBatchReceiver} from "src/kBatchReceiver.sol";
-import {BaseVaultModule} from "src/kStakingVault/base/BaseVaultModule.sol";
+import {BaseVault} from "src/kStakingVault/base/BaseVault.sol";
 
 import {VaultBatches} from "src/kStakingVault/base/VaultBatches.sol";
 import {VaultClaims} from "src/kStakingVault/base/VaultClaims.sol";
 import {VaultFees} from "src/kStakingVault/base/VaultFees.sol";
-import {BaseVaultModuleTypes} from "src/kStakingVault/types/BaseVaultModuleTypes.sol";
-=======
-import { MultiFacetProxy } from "src/base/MultiFacetProxy.sol";
-import { kBatchReceiver } from "src/kBatchReceiver.sol";
-import { BaseVault } from "src/kStakingVault/base/BaseVault.sol";
-
-import { VaultBatches } from "src/kStakingVault/base/VaultBatches.sol";
-import { VaultClaims } from "src/kStakingVault/base/VaultClaims.sol";
-import { VaultFees } from "src/kStakingVault/base/VaultFees.sol";
-import { BaseVaultTypes } from "src/kStakingVault/types/BaseVaultTypes.sol";
->>>>>>> 9b298084
+import {BaseVaultTypes} from "src/kStakingVault/types/BaseVaultTypes.sol";
 
 /// @title kStakingVault
 /// @notice Pure ERC20 vault with dual accounting for minter and user pools
@@ -116,28 +96,18 @@
     /// @param to Address to receive the stkTokens
     /// @param amount Amount of kTokens to stake
     /// @return requestId Request ID for this staking request
-<<<<<<< HEAD
     function requestStake(
         address to,
         uint256 amount
-    ) external payable nonReentrant returns (bytes32 requestId) {
-        BaseVaultModuleStorage storage $ = _getBaseVaultModuleStorage();
+    ) external payable returns (bytes32 requestId) {
+        _lockReentrant();
+        BaseVaultStorage storage $ = _getBaseVaultStorage();
         require(!_getPaused($), IS_PAUSED);
         require(amount != 0, ZERO_AMOUNT);
 
         // Cache frequently used values
         IkToken kToken = IkToken($.kToken);
         require(kToken.balanceOf(msg.sender) >= amount, INSUFFICIENT_BALANCE);
-=======
-    function requestStake(address to, uint256 amount) external payable returns (bytes32 requestId) {
-        _lockReentrant();
-        BaseVaultStorage storage $ = _getBaseVaultStorage();
-        if (_getPaused($)) revert IsPaused();
-        if (amount == 0) revert ZeroAmount();
-        if ($.kToken.balanceOf(msg.sender) < amount) {
-            revert InsufficientBalance();
-        }
->>>>>>> 9b298084
 
         bytes32 batchId = $.currentBatchId;
         uint128 amount128 = amount.toUint128();
@@ -170,19 +140,15 @@
             batchId
         );
 
-<<<<<<< HEAD
         emit StakeRequestCreated(
-            requestId,
+            bytes32(requestId),
             msg.sender,
-            address(kToken),
+            $.kToken,
             amount,
             to,
             batchId
         );
-=======
-        emit StakeRequestCreated(bytes32(requestId), msg.sender, $.kToken, amount, to, batchId);
         _unlockReentrant();
->>>>>>> 9b298084
 
         return requestId;
     }
@@ -191,25 +157,15 @@
     /// @dev Works with both claimed and unclaimed stkTokens (can unstake immediately after settlement)
     /// @param stkTokenAmount Amount of stkTokens to unstake
     /// @return requestId Request ID for this unstaking request
-<<<<<<< HEAD
     function requestUnstake(
         address to,
         uint256 stkTokenAmount
-    ) external payable nonReentrant returns (bytes32 requestId) {
-        BaseVaultModuleStorage storage $ = _getBaseVaultModuleStorage();
+    ) external payable returns (bytes32 requestId) {
+        _lockReentrant();
+        BaseVaultStorage storage $ = _getBaseVaultStorage();
         require(!_getPaused($), IS_PAUSED);
         require(stkTokenAmount != 0, ZERO_AMOUNT);
         require(balanceOf(msg.sender) >= stkTokenAmount, INSUFFICIENT_BALANCE);
-=======
-    function requestUnstake(address to, uint256 stkTokenAmount) external payable returns (bytes32 requestId) {
-        _lockReentrant();
-        BaseVaultStorage storage $ = _getBaseVaultStorage();
-        if (_getPaused($)) revert IsPaused();
-        if (stkTokenAmount == 0) revert ZeroAmount();
-        if (balanceOf(msg.sender) < stkTokenAmount) {
-            revert InsufficientBalance();
-        }
->>>>>>> 9b298084
 
         bytes32 batchId = $.currentBatchId;
 
@@ -256,12 +212,10 @@
 
     /// @notice Cancels a staking request
     /// @param requestId Request ID to cancel
-<<<<<<< HEAD
-    function cancelStakeRequest(
-        bytes32 requestId
-    ) external payable nonReentrant {
-        BaseVaultModuleStorage storage $ = _getBaseVaultModuleStorage();
-        BaseVaultModuleTypes.StakeRequest storage request = $.stakeRequests[
+    function cancelStakeRequest(bytes32 requestId) external payable {
+        _lockReentrant();
+        BaseVaultStorage storage $ = _getBaseVaultStorage();
+        BaseVaultTypes.StakeRequest storage request = $.stakeRequests[
             requestId
         ];
 
@@ -271,23 +225,9 @@
         );
         require(msg.sender == request.user, UNAUTHORIZED);
         require(
-            request.status == BaseVaultModuleTypes.RequestStatus.PENDING,
+            request.status == BaseVaultTypes.RequestStatus.PENDING,
             REQUEST_NOT_ELIGIBLE
         );
-=======
-    function cancelStakeRequest(bytes32 requestId) external payable {
-        _lockReentrant();
-        BaseVaultStorage storage $ = _getBaseVaultStorage();
-        BaseVaultTypes.StakeRequest storage request = $.stakeRequests[requestId];
-
-        if (!$.userRequests[msg.sender].contains(requestId)) {
-            revert RequestNotFound();
-        }
-        if (msg.sender != request.user) revert Unauthorized();
-        if (request.status != BaseVaultTypes.RequestStatus.PENDING) {
-            revert RequestNotEligible();
-        }
->>>>>>> 9b298084
 
         request.status = BaseVaultTypes.RequestStatus.CANCELLED;
         $.userRequests[msg.sender].remove(requestId);
@@ -306,23 +246,17 @@
 
         $.kToken.safeTransfer(request.user, request.kTokenAmount);
 
-<<<<<<< HEAD
-        emit StakeRequestCancelled(requestId);
-=======
         emit StakeRequestCancelled(bytes32(requestId));
         _unlockReentrant();
->>>>>>> 9b298084
     }
 
     /// @notice Cancels an unstaking request
     /// @param requestId Request ID to cancel
-<<<<<<< HEAD
-    function cancelUnstakeRequest(
-        bytes32 requestId
-    ) external payable nonReentrant {
-        BaseVaultModuleStorage storage $ = _getBaseVaultModuleStorage();
+    function cancelUnstakeRequest(bytes32 requestId) external payable {
+        _lockReentrant();
+        BaseVaultStorage storage $ = _getBaseVaultStorage();
         require(!_getPaused($), IS_PAUSED);
-        BaseVaultModuleTypes.UnstakeRequest storage request = $.unstakeRequests[
+        BaseVaultTypes.UnstakeRequest storage request = $.unstakeRequests[
             requestId
         ];
 
@@ -332,24 +266,9 @@
             REQUEST_NOT_FOUND
         );
         require(
-            request.status == BaseVaultModuleTypes.RequestStatus.PENDING,
+            request.status == BaseVaultTypes.RequestStatus.PENDING,
             REQUEST_NOT_ELIGIBLE
         );
-=======
-    function cancelUnstakeRequest(bytes32 requestId) external payable {
-        _lockReentrant();
-        BaseVaultStorage storage $ = _getBaseVaultStorage();
-        if (_getPaused($)) revert IsPaused();
-        BaseVaultTypes.UnstakeRequest storage request = $.unstakeRequests[requestId];
-
-        if (msg.sender != request.user) revert Unauthorized();
-        if (!$.userRequests[msg.sender].contains(requestId)) {
-            revert RequestNotFound();
-        }
-        if (request.status != BaseVaultTypes.RequestStatus.PENDING) {
-            revert RequestNotEligible();
-        }
->>>>>>> 9b298084
 
         request.status = BaseVaultTypes.RequestStatus.CANCELLED;
         $.userRequests[msg.sender].remove(requestId);
@@ -378,29 +297,23 @@
     /// @param amount Amount of underlying assets
     /// @param timestamp Timestamp
     /// @return Request ID
-<<<<<<< HEAD
     function _createStakeRequestId(
         address user,
         uint256 amount,
         uint256 timestamp
-    ) internal returns (bytes32) {
-        BaseVaultModuleStorage storage $ = _getBaseVaultModuleStorage();
+    ) private returns (bytes32) {
+        BaseVaultStorage storage $ = _getBaseVaultStorage();
+        $.currentBatch++;
         return
             keccak256(
-                abi.encodePacked(
+                abi.encode(
                     address(this),
                     user,
                     amount,
                     timestamp,
-                    ++$.currentBatch
+                    $.currentBatch
                 )
             );
-=======
-    function _createStakeRequestId(address user, uint256 amount, uint256 timestamp) private returns (bytes32) {
-        BaseVaultStorage storage $ = _getBaseVaultStorage();
-        $.currentBatch++;
-        return keccak256(abi.encode(address(this), user, amount, timestamp, $.currentBatch));
->>>>>>> 9b298084
     }
 
     /*//////////////////////////////////////////////////////////////
@@ -416,48 +329,6 @@
     }
 
     /*//////////////////////////////////////////////////////////////
-<<<<<<< HEAD
-                            VIEW FUNCTIONS
-    //////////////////////////////////////////////////////////////*/
-
-    /// @notice Calculates the price of stkTokens in underlying asset terms
-    /// @dev Uses the last total assets and total supply to calculate the price
-    /// @return price Price per stkToken in underlying asset terms
-    function sharePrice() external view returns (uint256) {
-        return _sharePrice();
-    }
-
-    /// @notice Returns the current total assets
-    /// @return Total assets currently deployed in strategies
-    function totalAssets() external view returns (uint256) {
-        return _totalAssets();
-    }
-
-    /// @notice Returns the current total assets after fees
-    /// @return Total net assets currently deployed in strategies
-    function totalNetAssets() external view returns (uint256) {
-        return _totalNetAssets();
-    }
-
-    /// @notice Returns the current batch
-    /// @return Batch
-    function getBatchId() public view returns (bytes32) {
-        return _getBaseVaultModuleStorage().currentBatchId;
-    }
-
-    /// @notice Returns the safe batch
-    /// @return Batch
-    function getSafeBatchId() external view returns (bytes32) {
-        BaseVaultModuleStorage storage $ = _getBaseVaultModuleStorage();
-        bytes32 batchId = $.currentBatchId;
-        require(!$.batches[batchId].isClosed, VAULT_CLOSED);
-        require(!$.batches[batchId].isSettled, VAULT_SETTLED);
-        return batchId;
-    }
-
-    /*//////////////////////////////////////////////////////////////
-=======
->>>>>>> 9b298084
                         UUPS UPGRADE
     //////////////////////////////////////////////////////////////*/
 
@@ -477,26 +348,6 @@
     /// @notice Authorize function modification
     /// @dev This allows modifying functions while keeping modules separate
     function _authorizeModifyFunctions(address sender) internal override {
-<<<<<<< HEAD
-        require(_isAdmin(msg.sender), WRONG_ROLE);
-    }
-
-    /*//////////////////////////////////////////////////////////////
-                        CONTRACT INFO
-    //////////////////////////////////////////////////////////////*/
-
-    /// @notice Returns the contract name
-    /// @return Contract name
-    function contractName() external pure returns (string memory) {
-        return "kStakingVault";
-    }
-
-    /// @notice Returns the contract version
-    /// @return Contract version
-    function contractVersion() external pure returns (string memory) {
-        return "1.0.0";
-=======
         _checkOwner();
->>>>>>> 9b298084
     }
 }