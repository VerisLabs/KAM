// SPDX-License-Identifier: UNLICENSED
pragma solidity 0.8.30;

import { OptimizedEfficientHashLib } from "src/libraries/OptimizedEfficientHashLib.sol";
import { OptimizedFixedPointMathLib } from "src/libraries/OptimizedFixedPointMathLib.sol";

import { OptimizedSafeCastLib } from "src/libraries/OptimizedSafeCastLib.sol";
import { Initializable } from "src/vendor/Initializable.sol";
import { Multicallable } from "src/vendor/Multicallable.sol";
import { SafeTransferLib } from "src/vendor/SafeTransferLib.sol";
import { UUPSUpgradeable } from "src/vendor/UUPSUpgradeable.sol";

import { kBase } from "src/base/kBase.sol";
import {
    KASSETROUTER_BATCH_ID_PROPOSED,
    KASSETROUTER_COOLDOOWN_IS_UP,
    KASSETROUTER_INSUFFICIENT_VIRTUAL_BALANCE,
    KASSETROUTER_INVALID_COOLDOWN,
    KASSETROUTER_INVALID_VAULT,
    KASSETROUTER_IS_PAUSED,
    KASSETROUTER_NO_PROPOSAL,
    KASSETROUTER_ONLY_KMINTER,
    KASSETROUTER_ONLY_KSTAKING_VAULT,
    KASSETROUTER_PROPOSAL_EXECUTED,
    KASSETROUTER_PROPOSAL_EXISTS,
    KASSETROUTER_PROPOSAL_NOT_FOUND,
    KASSETROUTER_WRONG_ROLE,
    KASSETROUTER_ZERO_ADDRESS,
    KASSETROUTER_ZERO_AMOUNT
} from "src/errors/Errors.sol";
import { OptimizedBytes32EnumerableSetLib } from "src/libraries/OptimizedBytes32EnumerableSetLib.sol";

import { IAdapter } from "src/interfaces/IAdapter.sol";
import { IkAssetRouter } from "src/interfaces/IkAssetRouter.sol";
import { IkRegistry } from "src/interfaces/IkRegistry.sol";
import { IkStakingVault } from "src/interfaces/IkStakingVault.sol";
import { IkToken } from "src/interfaces/IkToken.sol";

/// @title kAssetRouter
/// @notice Router contract for managing all the money flows between protocol actors
/// @dev Inherits from kBase and Multicallable
contract kAssetRouter is IkAssetRouter, Initializable, UUPSUpgradeable, kBase, Multicallable {
    using OptimizedFixedPointMathLib for uint256;
    using SafeTransferLib for address;
    using OptimizedSafeCastLib for uint256;
    using OptimizedSafeCastLib for uint128;
    using OptimizedBytes32EnumerableSetLib for OptimizedBytes32EnumerableSetLib.Bytes32Set;

    /*//////////////////////////////////////////////////////////////
                               CONSTANTS
    //////////////////////////////////////////////////////////////*/

    /// @notice Default cooldown period for vault settlements
    uint256 private constant DEFAULT_VAULT_SETTLEMENT_COOLDOWN = 1 hours;

    /// @notice Maximum cooldown period for vault settlements
    uint256 private constant MAX_VAULT_SETTLEMENT_COOLDOWN = 1 days;

    /*//////////////////////////////////////////////////////////////
                            STORAGE LAYOUT
    //////////////////////////////////////////////////////////////*/

    /// @custom:storage-location erc7201:kam.storage.kAssetRouter
    struct kAssetRouterStorage {
        uint256 proposalCounter;
        uint256 vaultSettlementCooldown;
        OptimizedBytes32EnumerableSetLib.Bytes32Set executedProposalIds;
        OptimizedBytes32EnumerableSetLib.Bytes32Set batchIds;
        mapping(address vault => OptimizedBytes32EnumerableSetLib.Bytes32Set) vaultPendingProposalIds;
        mapping(address account => mapping(bytes32 batchId => Balances)) vaultBatchBalances;
        mapping(address vault => mapping(bytes32 batchId => uint256)) vaultRequestedShares;
        mapping(bytes32 proposalId => VaultSettlementProposal) settlementProposals;
    }

    // keccak256(abi.encode(uint256(keccak256("kam.storage.kAssetRouter")) - 1)) & ~bytes32(uint256(0xff))
    bytes32 private constant KASSETROUTER_STORAGE_LOCATION =
        0x72fdaf6608fcd614cdab8afd23d0b707bfc44e685019cc3a5ace611655fe7f00;

    /// @dev Returns the kAssetRouter storage pointer
    function _getkAssetRouterStorage() private pure returns (kAssetRouterStorage storage $) {
        assembly {
            $.slot := KASSETROUTER_STORAGE_LOCATION
        }
    }

    /*//////////////////////////////////////////////////////////////
                              CONSTRUCTOR
    //////////////////////////////////////////////////////////////*/

    constructor() {
        _disableInitializers();
    }

    /// @notice Initialize the kAssetRouter with asset and admin configuration
    /// @param registry_ Address of the kRegistry contract
    function initialize(address registry_) external initializer {
        __kBase_init(registry_);

        kAssetRouterStorage storage $ = _getkAssetRouterStorage();
        $.vaultSettlementCooldown = DEFAULT_VAULT_SETTLEMENT_COOLDOWN;

        emit ContractInitialized(registry_);
    }

    /*//////////////////////////////////////////////////////////////
                            kMINTER FUNCTIONS
    //////////////////////////////////////////////////////////////*/

    /// @notice Push assets from kMinter to designated DN vault
    /// @param _asset The asset being deposited
    /// @param amount Amount of assets being pushed
    /// @param batchId The batch ID from the DN vault
    function kAssetPush(address _asset, uint256 amount, bytes32 batchId) external payable {
        _unlockReentrant();
        require(!_isPaused(), KASSETROUTER_IS_PAUSED);
        address kMinter = msg.sender;
        require(_isKMinter(kMinter), KASSETROUTER_WRONG_ROLE);
        require(amount != 0, KASSETROUTER_ZERO_AMOUNT);

        kAssetRouterStorage storage $ = _getkAssetRouterStorage();

        // Increase deposits in the batch for kMinter
        $.vaultBatchBalances[kMinter][batchId].deposited += amount.toUint128();
        emit AssetsPushed(kMinter, amount);
        _lockReentrant();
    }

    /// @notice Request to pull assets for kMinter redemptions
    /// @param _asset The asset to redeem
    /// @param amount Amount requested for redemption
    /// @param batchId The batch ID for this redemption
    function kAssetRequestPull(address _asset, address _vault, uint256 amount, bytes32 batchId) external payable {
        _unlockReentrant();
        require(amount != 0, KASSETROUTER_ZERO_AMOUNT);
        require(!_isPaused(), KASSETROUTER_IS_PAUSED);
        address kMinter = msg.sender;
        require(_isKMinter(kMinter), KASSETROUTER_ONLY_KMINTER);
        address vault = _getDNVaultByAsset(_asset);
        require(_virtualBalance(vault, _asset) >= amount, KASSETROUTER_INSUFFICIENT_VIRTUAL_BALANCE);

        kAssetRouterStorage storage $ = _getkAssetRouterStorage();

        // Account the withdrawal requset in the batch for kMinter
        $.vaultBatchBalances[kMinter][batchId].requested += amount.toUint128();

        // Set batch receiver for the vault, this contract will receive the assets
        // requested in this batch
        address batchReceiver = IkStakingVault(_vault).createBatchReceiver(batchId);
        require(batchReceiver != address(0), KASSETROUTER_ZERO_ADDRESS);

        emit AssetsRequestPulled(kMinter, _asset, batchReceiver, amount);
        _lockReentrant();
    }

    /*//////////////////////////////////////////////////////////////
                            kSTAKING VAULT FUNCTIONS
    //////////////////////////////////////////////////////////////*/

    /// @notice Transfer assets between kStakingVaults
    /// @param sourceVault The vault to transfer assets from
    /// @param targetVault The vault to transfer assets to
    /// @param _asset The asset to transfer
    /// @param amount Amount of assets to transfer
    /// @param batchId The batch ID for this transfer
    /// @notice It's only a virtual transfer, no assets are moved
    function kAssetTransfer(
        address sourceVault,
        address targetVault,
        address _asset,
        uint256 amount,
        bytes32 batchId
    )
        external
        payable
    {
        _unlockReentrant();
        require(amount != 0, KASSETROUTER_ZERO_AMOUNT);
        require(!_isPaused(), KASSETROUTER_IS_PAUSED);
        require(_isVault(msg.sender), KASSETROUTER_ONLY_KSTAKING_VAULT);

        kAssetRouterStorage storage $ = _getkAssetRouterStorage();

        // Verify virtual balance
        uint256 virtualBalance;
        if (sourceVault == _getKMinter()) {
            virtualBalance = _virtualBalance(_getDNVaultByAsset(_asset), _asset);
        } else {
            virtualBalance = _virtualBalance(sourceVault, _asset);
        }

        require(virtualBalance >= amount, KASSETROUTER_INSUFFICIENT_VIRTUAL_BALANCE);
        // Update batch tracking for settlement
        $.vaultBatchBalances[sourceVault][batchId].requested += amount.toUint128();
        $.vaultBatchBalances[targetVault][batchId].deposited += amount.toUint128();

        emit AssetsTransfered(sourceVault, targetVault, _asset, amount);
        _lockReentrant();
    }

    /// @notice Request to pull shares for kStakingVault redemptions
    /// @param sourceVault The vault to redeem shares from
    /// @param amount Amount requested for redemption
    /// @param batchId The batch ID for this redemption
<<<<<<< HEAD
    /// @dev Only callable by kStakingVault
    function kSharesRequestPush(address sourceVault, uint256 amount, bytes32 batchId) external payable nonReentrant {
        if (amount == 0) revert ZeroAmount();
        if (_isPaused()) revert IsPaused();
        if (!_isVault(msg.sender)) revert OnlyStakingVault();
=======
    function kSharesRequestPush(address sourceVault, uint256 amount, bytes32 batchId) external payable {
        _unlockReentrant();
        require(amount != 0, KASSETROUTER_ZERO_AMOUNT);
        require(!_isPaused(), KASSETROUTER_IS_PAUSED);
        require(_isVault(msg.sender), KASSETROUTER_ONLY_KSTAKING_VAULT);
>>>>>>> afc80009

        kAssetRouterStorage storage $ = _getkAssetRouterStorage();

        // Update batch tracking for settlement
        $.vaultRequestedShares[sourceVault][batchId] += amount;

        emit SharesRequestedPushed(sourceVault, batchId, amount);
        _lockReentrant();
    }

    /// @notice Request to pull shares for kStakingVault redemptions
    /// @param sourceVault The vault to redeem shares from
    /// @param amount Amount requested for redemption
    /// @param batchId The batch ID for this redemption
<<<<<<< HEAD
    /// @dev Only callable by kStakingVault
    function kSharesRequestPull(address sourceVault, uint256 amount, bytes32 batchId) external payable nonReentrant {
        if (amount == 0) revert ZeroAmount();
        if (_isPaused()) revert IsPaused();
        if (!_isVault(msg.sender)) revert OnlyStakingVault();
=======
    function kSharesRequestPull(address sourceVault, uint256 amount, bytes32 batchId) external payable {
        _unlockReentrant();
        require(amount != 0, KASSETROUTER_ZERO_AMOUNT);
        require(!_isPaused(), KASSETROUTER_IS_PAUSED);
        require(_isVault(msg.sender), KASSETROUTER_ONLY_KSTAKING_VAULT);
>>>>>>> afc80009

        kAssetRouterStorage storage $ = _getkAssetRouterStorage();

        // Update batch tracking for settlement
        $.vaultRequestedShares[sourceVault][batchId] -= amount;

        emit SharesRequestedPulled(sourceVault, batchId, amount);
        _lockReentrant();
    }

    /*//////////////////////////////////////////////////////////////
                            SETTLEMENT FUNCTIONS
    //////////////////////////////////////////////////////////////*/

    /// @notice Propose a settlement for a vault's batch, including all new accounting
    /// @param asset Asset address
    /// @param vault Vault address to settle
    /// @param batchId Batch ID to settle
    /// @param totalAssets_ Total assets in the vault with Deposited and Requested and Shares
    /// @param netted Netted amount in current batch
    /// @param yield Yield in current batch
    /// @param profit Whether the batch is profitable
    /// @return proposalId The unique identifier for this proposal
    function proposeSettleBatch(
        address asset,
        address vault,
        bytes32 batchId,
        uint256 totalAssets_,
        uint256 netted,
        uint256 yield,
        bool profit
    )
        external
        payable
        returns (bytes32 proposalId)
    {
        _unlockReentrant();
        require(!_isPaused(), KASSETROUTER_IS_PAUSED);
        require(_isRelayer(msg.sender), KASSETROUTER_WRONG_ROLE);

        kAssetRouterStorage storage $ = _getkAssetRouterStorage();

        require(!$.batchIds.contains(batchId), KASSETROUTER_BATCH_ID_PROPOSED);
        $.batchIds.add(batchId);

        // Increase the counter to generate unique proposal id
        unchecked {
            $.proposalCounter++;
        }

<<<<<<< HEAD
        // Efficiently hash to create proposal id
        proposalId =
            EfficientHashLib.hash(uint256(uint160(vault)), uint256(batchId), block.timestamp, $.proposalCounter);
=======
        proposalId = OptimizedEfficientHashLib.hash(
            uint256(uint160(vault)), uint256(batchId), block.timestamp, $.proposalCounter
        );
>>>>>>> afc80009

        // Check if proposal already exists
        require(!$.executedProposalIds.contains(proposalId), KASSETROUTER_PROPOSAL_EXECUTED);
        require(!_isPendingProposal(vault, proposalId), KASSETROUTER_PROPOSAL_EXISTS);
        $.vaultPendingProposalIds[vault].add(proposalId);

        // Compute execution time in the future
        uint256 executeAfter;
        unchecked {
            executeAfter = block.timestamp + $.vaultSettlementCooldown;
        }

        // Store the proposal
        $.settlementProposals[proposalId] = VaultSettlementProposal({
            asset: asset,
            vault: vault,
            batchId: batchId,
            totalAssets: totalAssets_,
            netted: netted,
            yield: yield,
            profit: profit,
            executeAfter: executeAfter
        });

        emit SettlementProposed(proposalId, vault, batchId, totalAssets_, netted, yield, profit, executeAfter);
    }

    /// @notice Execute a settlement proposal after cooldown period
    /// @param proposalId The proposal ID to execute
    function executeSettleBatch(bytes32 proposalId) external payable {
        _lockReentrant();
        require(!_isPaused(), KASSETROUTER_IS_PAUSED);

        kAssetRouterStorage storage $ = _getkAssetRouterStorage();
        VaultSettlementProposal storage proposal = $.settlementProposals[proposalId];

        // Validations
        address vault = proposal.vault;
        require(_isPendingProposal(vault, proposalId), KASSETROUTER_PROPOSAL_NOT_FOUND);
        require(block.timestamp >= proposal.executeAfter, KASSETROUTER_COOLDOOWN_IS_UP);

        // Mark the proposal as executed, add to the list of executed
        $.executedProposalIds.add(proposalId);
        $.vaultPendingProposalIds[vault].remove(proposalId);

        // Execute the settlement logic
        _executeSettlement(proposal);

        emit SettlementExecuted(proposalId, vault, proposal.batchId, msg.sender);

        _unlockReentrant();
    }

    /// @notice Cancel a settlement proposal before execution
    /// @notice Guardian can cancel a settlement proposal if some data is wrong
    /// @param proposalId The proposal ID to cancel
    function cancelProposal(bytes32 proposalId) external {
        _lockReentrant();
        require(!_isPaused(), KASSETROUTER_IS_PAUSED);
        require(_isGuardian(msg.sender), KASSETROUTER_WRONG_ROLE);

        kAssetRouterStorage storage $ = _getkAssetRouterStorage();
        VaultSettlementProposal storage proposal = $.settlementProposals[proposalId];

        address vault = proposal.vault;
        require(_isPendingProposal(vault, proposalId), KASSETROUTER_PROPOSAL_NOT_FOUND);

        $.vaultPendingProposalIds[vault].remove(proposalId);
        $.batchIds.remove(proposal.batchId);

        emit SettlementCancelled(proposalId, vault, proposal.batchId);

        _unlockReentrant();
    }

    /// @notice Internal function to execute settlement logic
    /// @param proposal The settlement proposal to execute
    function _executeSettlement(VaultSettlementProposal storage proposal) private {
        kAssetRouterStorage storage $ = _getkAssetRouterStorage();

        // Cache some values
        address asset = proposal.asset;
        address vault = proposal.vault;
        bytes32 batchId = proposal.batchId;
        uint256 totalAssets_ = proposal.totalAssets;
        uint256 netted = proposal.netted;
        uint256 yield = proposal.yield;
        bool profit = proposal.profit;
        uint256 requested = $.vaultBatchBalances[vault][batchId].requested;

        address kToken = _getKTokenForAsset(asset);

        // Track wether it was originally a kMinter
        // Since kMinters are treated as DN vaults in some operations
        bool isKMinter; // for event Deposited

        // Clear batch balances
        delete $.vaultBatchBalances[vault][batchId];
        delete $.vaultRequestedShares[vault][batchId];

        // kMinter settlement
        if (vault == _getKMinter()) {
            // kMinter settlement: handle institutional deposits and redemptions
            isKMinter = true;

            // Redirect to DN vault
            vault = _getDNVaultByAsset(asset);

            if (requested > 0) {
                // Transfer assets to batch receiver for redemptions
                address receiver = IkStakingVault(vault).getSafeBatchReceiver(batchId);
                require(receiver != address(0), KASSETROUTER_ZERO_ADDRESS);
                asset.safeTransfer(receiver, requested);
            }
        } else {
            // kMinter yield is sent to insuranceFund, cannot be minted.
            if (yield > 0) {
                if (profit) {
                    IkToken(kToken).mint(vault, yield);
                    emit YieldDistributed(vault, yield, true);
                } else {
                    IkToken(kToken).burn(vault, yield);
                    emit YieldDistributed(vault, yield, false);
                }
            }
        }

        // Fetch adapters of the vault(Initially one adapter per vault)
        // That might change in future upgrades
        address[] memory adapters = _registry().getAdapters(vault);
        IAdapter adapter = IAdapter(adapters[0]);

        // If netted assets are positive(it means more deposits than withdrawals)
        if (netted > 0) {
            // Deposit the net deposits into the DN strategy by default
            address dnVault = _getDNVaultByAsset(asset);

            // If it was originally the minter
            if (vault == dnVault && isKMinter) {
                // at some point we will have multiple adapters for a vault
                // for now we just use the first one
                require(adapters[0] != address(0), KASSETROUTER_ZERO_ADDRESS);
                asset.safeTransfer(address(adapter), netted);
                adapter.deposit(asset, netted, vault);
            }

            emit Deposited(vault, asset, netted, isKMinter);
        }

        // Update vault's total assets
        if (_registry().getVaultType(vault) > 0) {
            adapter.setTotalAssets(vault, asset, totalAssets_);
        }

        // Mark batch as settled in the vault
        IkStakingVault(vault).settleBatch(batchId);

        emit BatchSettled(vault, batchId, totalAssets_);
    }

    /*////////////////////////////////////////////////////////////
                          ADMIN FUNCTIONS
    //////////////////////////////////////////////////////////////*/

    /// @notice Set the cooldown period for settlement proposals
    /// @param cooldown New cooldown period in seconds
    function setSettlementCooldown(uint256 cooldown) external {
        require(_isAdmin(msg.sender), KASSETROUTER_WRONG_ROLE);
        require(cooldown <= MAX_VAULT_SETTLEMENT_COOLDOWN, KASSETROUTER_INVALID_COOLDOWN);

        kAssetRouterStorage storage $ = _getkAssetRouterStorage();
        uint256 oldCooldown = $.vaultSettlementCooldown;
        $.vaultSettlementCooldown = cooldown;

        emit SettlementCooldownUpdated(oldCooldown, cooldown);
    }

    /*//////////////////////////////////////////////////////////////
                            VIEW FUNCTIONS
    //////////////////////////////////////////////////////////////*/

    /// @notice Get All the pendingProposals
    /// @return pendingProposals An array of proposalIds
    function getPendingProposals(address vault) external view returns (bytes32[] memory pendingProposals) {
        kAssetRouterStorage storage $ = _getkAssetRouterStorage();
        pendingProposals = $.vaultPendingProposalIds[vault].values();
        require(pendingProposals.length > 0, KASSETROUTER_NO_PROPOSAL);
    }

    /// @notice Get details of a settlement proposal
    /// @param proposalId The proposal ID
    /// @return proposal The settlement proposal details
    function getSettlementProposal(bytes32 proposalId)
        external
        view
        returns (VaultSettlementProposal memory proposal)
    {
        kAssetRouterStorage storage $ = _getkAssetRouterStorage();
        proposal = $.settlementProposals[proposalId];
    }

    /// @notice Check if a proposal can be executed
    /// @param proposalId The proposal ID
    /// @return canExecute Whether the proposal can be executed
    /// @return reason Reason if cannot execute
    function canExecuteProposal(bytes32 proposalId) external view returns (bool canExecute, string memory reason) {
        kAssetRouterStorage storage $ = _getkAssetRouterStorage();
        VaultSettlementProposal storage proposal = $.settlementProposals[proposalId];

        if (proposal.executeAfter == 0) {
            return (false, "Proposal not found");
        }
        if (block.timestamp < proposal.executeAfter) {
            return (false, "Cooldown not passed");
        }

        return (true, "");
    }

    /// @notice Get the current settlement cooldown period
    /// @return cooldown The cooldown period in seconds
    function getSettlementCooldown() external view returns (uint256) {
        kAssetRouterStorage storage $ = _getkAssetRouterStorage();
        return $.vaultSettlementCooldown;
    }

    /// @notice gets the virtual balance of a vault
    /// @param vault the vault address
    /// @param asset the asset address
    /// @return balance the balance of the vault in all adapters.
    function _virtualBalance(address vault, address asset) internal view returns (uint256 balance) {
        address[] memory assets = _getVaultAssets(vault);
        address[] memory adapters = _registry().getAdapters(vault);
        uint256 length = adapters.length;
        for (uint256 i; i < length; ++i) {
            IAdapter adapter = IAdapter(adapters[i]);
            // For now, assume single asset per vault (use first asset)
            balance += adapter.totalAssets(vault, assets[0]);
        }
    }

    /// @notice verifies if a proposal is pending or not
    /// @param vault the vault address
    /// @param proposalId the proposalId to verify
    /// @return bool proposal exists or not
    function _isPendingProposal(address vault, bytes32 proposalId) internal view returns (bool) {
        return _getkAssetRouterStorage().vaultPendingProposalIds[vault].contains(proposalId);
    }

    /// @notice Check if contract is paused
    /// @return True if paused
    function isPaused() external view returns (bool) {
        return _isPaused();
    }

    /// @notice Gets the DN vault address for a given asset
    /// @param asset The asset address
    /// @return vault The corresponding DN vault address
    /// @dev Reverts if asset not supported
    function getDNVaultByAsset(address asset) external view returns (address vault) {
        vault = _registry().getVaultByAssetAndType(asset, uint8(IkRegistry.VaultType.DN));
        require(vault != address(0), KASSETROUTER_INVALID_VAULT);
    }

    /// @notice Get batch balances for a vault
    /// @param vault Vault address
    /// @param batchId Batch ID
    /// @return deposited Amount deposited in this batch
    /// @return requested Amount requested in this batch
    function getBatchIdBalances(
        address vault,
        bytes32 batchId
    )
        external
        view
        returns (uint256 deposited, uint256 requested)
    {
        kAssetRouterStorage storage $ = _getkAssetRouterStorage();
        Balances memory balances = $.vaultBatchBalances[vault][batchId];
        return (balances.deposited, balances.requested);
    }

    /// @notice Get requested shares for a vault batch
    /// @param vault Vault address
    /// @param batchId Batch ID
    /// @return Requested shares amount
    function getRequestedShares(address vault, bytes32 batchId) external view returns (uint256) {
        kAssetRouterStorage storage $ = _getkAssetRouterStorage();
        return $.vaultRequestedShares[vault][batchId];
    }

    /*//////////////////////////////////////////////////////////////
                          UPGRADE FUNCTION
    //////////////////////////////////////////////////////////////*/

    /// @notice Authorize contract upgrade
    /// @param newImplementation New implementation address
    function _authorizeUpgrade(address newImplementation) internal view override {
        require(_isAdmin(msg.sender), KASSETROUTER_WRONG_ROLE);
        require(newImplementation != address(0), KASSETROUTER_ZERO_ADDRESS);
    }

    /*//////////////////////////////////////////////////////////////
                            RECEIVE FUNCTIONS
    //////////////////////////////////////////////////////////////*/

    /// @notice Receive ETH (for gas refunds, etc.)
    receive() external payable { }

    /*//////////////////////////////////////////////////////////////
                        CONTRACT INFO
    //////////////////////////////////////////////////////////////*/

    /// @notice Returns the contract name
    /// @return Contract name
    function contractName() external pure returns (string memory) {
        return "kAssetRouter";
    }

    /// @notice Returns the contract version
    /// @return Contract version
    function contractVersion() external pure returns (string memory) {
        return "1.0.0";
    }
}<|MERGE_RESOLUTION|>--- conflicted
+++ resolved
@@ -201,19 +201,11 @@
     /// @param sourceVault The vault to redeem shares from
     /// @param amount Amount requested for redemption
     /// @param batchId The batch ID for this redemption
-<<<<<<< HEAD
-    /// @dev Only callable by kStakingVault
-    function kSharesRequestPush(address sourceVault, uint256 amount, bytes32 batchId) external payable nonReentrant {
-        if (amount == 0) revert ZeroAmount();
-        if (_isPaused()) revert IsPaused();
-        if (!_isVault(msg.sender)) revert OnlyStakingVault();
-=======
     function kSharesRequestPush(address sourceVault, uint256 amount, bytes32 batchId) external payable {
         _unlockReentrant();
         require(amount != 0, KASSETROUTER_ZERO_AMOUNT);
         require(!_isPaused(), KASSETROUTER_IS_PAUSED);
         require(_isVault(msg.sender), KASSETROUTER_ONLY_KSTAKING_VAULT);
->>>>>>> afc80009
 
         kAssetRouterStorage storage $ = _getkAssetRouterStorage();
 
@@ -228,19 +220,11 @@
     /// @param sourceVault The vault to redeem shares from
     /// @param amount Amount requested for redemption
     /// @param batchId The batch ID for this redemption
-<<<<<<< HEAD
-    /// @dev Only callable by kStakingVault
-    function kSharesRequestPull(address sourceVault, uint256 amount, bytes32 batchId) external payable nonReentrant {
-        if (amount == 0) revert ZeroAmount();
-        if (_isPaused()) revert IsPaused();
-        if (!_isVault(msg.sender)) revert OnlyStakingVault();
-=======
     function kSharesRequestPull(address sourceVault, uint256 amount, bytes32 batchId) external payable {
         _unlockReentrant();
         require(amount != 0, KASSETROUTER_ZERO_AMOUNT);
         require(!_isPaused(), KASSETROUTER_IS_PAUSED);
         require(_isVault(msg.sender), KASSETROUTER_ONLY_KSTAKING_VAULT);
->>>>>>> afc80009
 
         kAssetRouterStorage storage $ = _getkAssetRouterStorage();
 
@@ -291,15 +275,9 @@
             $.proposalCounter++;
         }
 
-<<<<<<< HEAD
-        // Efficiently hash to create proposal id
-        proposalId =
-            EfficientHashLib.hash(uint256(uint160(vault)), uint256(batchId), block.timestamp, $.proposalCounter);
-=======
         proposalId = OptimizedEfficientHashLib.hash(
             uint256(uint160(vault)), uint256(batchId), block.timestamp, $.proposalCounter
         );
->>>>>>> afc80009
 
         // Check if proposal already exists
         require(!$.executedProposalIds.contains(proposalId), KASSETROUTER_PROPOSAL_EXECUTED);
