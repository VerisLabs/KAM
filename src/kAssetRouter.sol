--- conflicted
+++ resolved
@@ -201,13 +201,8 @@
     /// @param sourceVault The vault to redeem shares from
     /// @param amount Amount requested for redemption
     /// @param batchId The batch ID for this redemption
-<<<<<<< HEAD
     function kSharesRequestPush(address sourceVault, uint256 amount, bytes32 batchId) external payable {
         _unlockReentrant();
-=======
-    /// @dev Only callable by kStakingVault
-    function kSharesRequestPush(address sourceVault, uint256 amount, bytes32 batchId) external payable nonReentrant {
->>>>>>> c78ab867
         require(amount != 0, KASSETROUTER_ZERO_AMOUNT);
         require(!_isPaused(), KASSETROUTER_IS_PAUSED);
         require(_isVault(msg.sender), KASSETROUTER_ONLY_KSTAKING_VAULT);
@@ -225,13 +220,8 @@
     /// @param sourceVault The vault to redeem shares from
     /// @param amount Amount requested for redemption
     /// @param batchId The batch ID for this redemption
-<<<<<<< HEAD
     function kSharesRequestPull(address sourceVault, uint256 amount, bytes32 batchId) external payable {
         _unlockReentrant();
-=======
-    /// @dev Only callable by kStakingVault
-    function kSharesRequestPull(address sourceVault, uint256 amount, bytes32 batchId) external payable nonReentrant {
->>>>>>> c78ab867
         require(amount != 0, KASSETROUTER_ZERO_AMOUNT);
         require(!_isPaused(), KASSETROUTER_IS_PAUSED);
         require(_isVault(msg.sender), KASSETROUTER_ONLY_KSTAKING_VAULT);
@@ -284,16 +274,9 @@
         unchecked {
             $.proposalCounter++;
         }
-<<<<<<< HEAD
         proposalId = OptimizedEfficientHashLib.hash(
             uint256(uint160(vault)), uint256(batchId), block.timestamp, $.proposalCounter
         );
-=======
-
-        // Efficiently hash to create proposal id
-        proposalId =
-            EfficientHashLib.hash(uint256(uint160(vault)), uint256(batchId), block.timestamp, $.proposalCounter);
->>>>>>> c78ab867
 
         // Check if proposal already exists
         require(!$.executedProposalIds.contains(proposalId), KASSETROUTER_PROPOSAL_EXECUTED);
