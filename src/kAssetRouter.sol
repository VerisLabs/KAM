// SPDX-License-Identifier: UNLICENSED
pragma solidity 0.8.30;

import { FixedPointMathLib } from "solady/utils/FixedPointMathLib.sol";
import { Initializable } from "solady/utils/Initializable.sol";
import { Multicallable } from "solady/utils/Multicallable.sol";
import { SafeCastLib } from "solady/utils/SafeCastLib.sol";
import { SafeTransferLib } from "solady/utils/SafeTransferLib.sol";
import { UUPSUpgradeable } from "solady/utils/UUPSUpgradeable.sol";

import { kBase } from "src/base/kBase.sol";

import { IAdapter } from "src/interfaces/IAdapter.sol";
import { IkAssetRouter } from "src/interfaces/IkAssetRouter.sol";
import { IkRegistry } from "src/interfaces/IkRegistry.sol";
import { IkStakingVault } from "src/interfaces/IkStakingVault.sol";
import { IkToken } from "src/interfaces/IkToken.sol";

/// @title kAssetRouter
contract kAssetRouter is IkAssetRouter, Initializable, UUPSUpgradeable, kBase, Multicallable {
    using FixedPointMathLib for uint256;
    using SafeTransferLib for address;
    using SafeCastLib for uint256;
    using SafeCastLib for uint128;

    /*//////////////////////////////////////////////////////////////
                               CONSTANTS
    //////////////////////////////////////////////////////////////*/

    uint256 private constant DEFAULT_VAULT_SETTLEMENT_COOLDOWN = 1 hours;
    uint256 private constant MAX_VAULT_SETTLEMENT_COOLDOWN = 1 days;

    /*//////////////////////////////////////////////////////////////
                            STORAGE LAYOUT
    //////////////////////////////////////////////////////////////*/

    /// @custom:storage-location erc7201:kam.storage.kAssetRouter
    struct kAssetRouterStorage {
        uint256 vaultSettlementCooldown;
        mapping(address account => mapping(bytes32 batchId => Balances)) vaultBatchBalances;
        mapping(address vault => mapping(bytes32 batchId => uint256)) vaultRequestedShares;
        mapping(bytes32 proposalId => VaultSettlementProposal) settlementProposals;
    }

    // keccak256(abi.encode(uint256(keccak256("kam.storage.kAssetRouter")) - 1)) & ~bytes32(uint256(0xff))
    bytes32 private constant KASSETROUTER_STORAGE_LOCATION =
        0x72fdaf6608fcd614cdab8afd23d0b707bfc44e685019cc3a5ace611655fe7f00;

    function _getkAssetRouterStorage() private pure returns (kAssetRouterStorage storage $) {
        assembly {
            $.slot := KASSETROUTER_STORAGE_LOCATION
        }
    }

    /*//////////////////////////////////////////////////////////////
                              MODIFIERS
    //////////////////////////////////////////////////////////////*/

    modifier whenNotPaused() {
        if (_getBaseStorage().paused) revert ContractPaused();
        _;
    }

    modifier onlyStakingVault() {
        if (!_isVault(msg.sender)) revert OnlyStakingVault();
        _;
    }

    /*//////////////////////////////////////////////////////////////
                              CONSTRUCTOR
    //////////////////////////////////////////////////////////////*/

    constructor() {
        _disableInitializers();
    }

    /// @notice Initialize the kAssetRouter with asset and admin configuration
    /// @param registry_ Address of the kRegistry contract
    /// @param owner_ Address of the owner
    /// @param admin_ Address of the admin
    /// @param paused_ Initial pause state
    function initialize(address registry_, address owner_, address admin_, bool paused_) external initializer {
        __kBase_init(registry_, owner_, admin_, paused_);

        kAssetRouterStorage storage $ = _getkAssetRouterStorage();
        $.vaultSettlementCooldown = DEFAULT_VAULT_SETTLEMENT_COOLDOWN;

        emit Initialized(registry_, owner_, admin_, paused_);
    }

    /*//////////////////////////////////////////////////////////////
                            kMINTER FUNCTIONS
    //////////////////////////////////////////////////////////////*/

    /// @notice Push assets from kMinter to designated DN vault
    /// @param _asset The asset being deposited
    /// @param amount Amount of assets being pushed
    /// @param batchId The batch ID from the DN vault
    function kAssetPush(
        address _asset,
        uint256 amount,
        bytes32 batchId
    )
        external
        payable
        nonReentrant
        whenNotPaused
        onlyKMinter
    {
        if (amount == 0) revert ZeroAmount();
        address kMinter = msg.sender;

        kAssetRouterStorage storage $ = _getkAssetRouterStorage();

        $.vaultBatchBalances[kMinter][batchId].deposited += amount.toUint128();

        emit AssetsPushed(kMinter, amount);
    }

    /// @notice Request to pull assets for kMinter redemptions
    /// @param _asset The asset to redeem
    /// @param amount Amount requested for redemption
    /// @param batchId The batch ID for this redemption
    function kAssetRequestPull(
        address _asset,
        address _vault,
        uint256 amount,
        bytes32 batchId
    )
        external
        payable
        nonReentrant
        whenNotPaused
        onlyKMinter
    {
        if (amount == 0) revert ZeroAmount();
        address kMinter = msg.sender;
        address vault = _getDNVaultByAsset(_asset);
        if (_virtualBalance(vault, _asset) < amount) {
            revert InsufficientVirtualBalance();
        }

        kAssetRouterStorage storage $ = _getkAssetRouterStorage();
        $.vaultBatchBalances[kMinter][batchId].requested += amount.toUint128();

        // Set batch receiver for the vault
        address batchReceiver = IkStakingVault(_vault).createBatchReceiver(batchId);
        if (batchReceiver == address(0)) revert ZeroAddress();

        emit AssetsRequestPulled(kMinter, _asset, batchReceiver, amount);
    }

    /*//////////////////////////////////////////////////////////////
                            kSTAKING VAULT FUNCTIONS
    //////////////////////////////////////////////////////////////*/

    /// @notice Transfer assets between kStakingVaults
    /// @param sourceVault The vault to transfer assets from
    /// @param targetVault The vault to transfer assets to
    /// @param _asset The asset to transfer
    /// @param amount Amount of assets to transfer
    /// @param batchId The batch ID for this transfer
    function kAssetTransfer(
        address sourceVault,
        address targetVault,
        address _asset,
        uint256 amount,
        bytes32 batchId
    )
        external
        payable
        nonReentrant
        whenNotPaused
        onlyStakingVault
    {
        if (amount == 0) revert ZeroAmount();

        kAssetRouterStorage storage $ = _getkAssetRouterStorage();

        uint256 virtualBalance;
        if (sourceVault == _getKMinter()) {
            virtualBalance = _virtualBalance(_getDNVaultByAsset(_asset), _asset);
        } else {
            virtualBalance = _virtualBalance(sourceVault, _asset);
        }

        if (virtualBalance < amount) {
            revert InsufficientVirtualBalance();
        }
        // Update batch tracking for settlement
        $.vaultBatchBalances[sourceVault][batchId].requested += amount.toUint128();
        $.vaultBatchBalances[targetVault][batchId].deposited += amount.toUint128();

        emit AssetsTransfered(sourceVault, targetVault, _asset, amount);
    }

    /// @notice Request to pull shares for kStakingVault redemptions
    /// @param sourceVault The vault to redeem shares from
    /// @param amount Amount requested for redemption
    /// @param batchId The batch ID for this redemption
    function kSharesRequestPush(
        address sourceVault,
        uint256 amount,
        bytes32 batchId
    )
        external
        payable
        nonReentrant
        whenNotPaused
        onlyStakingVault
    {
        if (amount == 0) revert ZeroAmount();

        kAssetRouterStorage storage $ = _getkAssetRouterStorage();

        $.vaultRequestedShares[sourceVault][batchId] += amount;

        emit SharesRequestedPushed(sourceVault, batchId, amount);
    }

    /// @notice Request to pull shares for kStakingVault redemptions
    /// @param sourceVault The vault to redeem shares from
    /// @param amount Amount requested for redemption
    /// @param batchId The batch ID for this redemption
    function kSharesRequestPull(
        address sourceVault,
        uint256 amount,
        bytes32 batchId
    )
        external
        payable
        nonReentrant
        whenNotPaused
        onlyStakingVault
    {
        if (amount == 0) revert ZeroAmount();

        kAssetRouterStorage storage $ = _getkAssetRouterStorage();

        $.vaultRequestedShares[sourceVault][batchId] -= amount;

        emit SharesRequestedPulled(sourceVault, batchId, amount);
    }

    /*//////////////////////////////////////////////////////////////
                            SETTLEMENT FUNCTIONS
    //////////////////////////////////////////////////////////////*/

    /// @notice Propose a settlement for a vault's batch
    /// @param asset Asset address
    /// @param vault Vault address to settle
    /// @param batchId Batch ID to settle
    /// @param totalAssets_ Total assets in the vault with Deposited and Requested and Shares
    /// @param netted Netted amount in current batch
    /// @param yield Yield in current batch
    /// @param profit Whether the batch is profitable
    /// @return proposalId The unique identifier for this proposal
    function proposeSettleBatch(
        address asset,
        address vault,
        bytes32 batchId,
        uint256 totalAssets_,
        uint256 netted,
        uint256 yield,
        bool profit
    )
        external
        payable
        nonReentrant
        whenNotPaused
        onlyRelayer
        returns (bytes32 proposalId)
    {
        kAssetRouterStorage storage $ = _getkAssetRouterStorage();

        // Generate unique proposal ID
        proposalId = keccak256(abi.encodePacked(vault, batchId, block.timestamp));

        // Check if proposal already exists
        if ($.settlementProposals[proposalId].executeAfter != 0) {
            revert("Proposal already exists");
        }

        uint256 executeAfter = block.timestamp + $.vaultSettlementCooldown;

        // Store the proposal
        $.settlementProposals[proposalId] = VaultSettlementProposal({
            asset: asset,
            vault: vault,
            batchId: batchId,
            totalAssets: totalAssets_,
            netted: netted,
            yield: yield,
            profit: profit,
            executeAfter: executeAfter,
            executed: false,
            cancelled: false
        });

        emit SettlementProposed(proposalId, vault, batchId, totalAssets_, netted, yield, profit, executeAfter);
    }

    /// @notice Execute a settlement proposal after cooldown period
    /// @param proposalId The proposal ID to execute
    function executeSettleBatch(bytes32 proposalId) external nonReentrant whenNotPaused {
        kAssetRouterStorage storage $ = _getkAssetRouterStorage();
        VaultSettlementProposal storage proposal = $.settlementProposals[proposalId];

        // Validations
        if (proposal.executeAfter == 0) revert ProposalNotFound();
        if (proposal.executed) revert ProposalAlreadyExecuted();
        if (proposal.cancelled) revert ProposalCancelled();
        if (block.timestamp < proposal.executeAfter) {
            revert CooldownNotPassed();
        }

        // Mark as executed
        proposal.executed = true;

        // Execute the settlement logic
        _executeSettlement(proposal);

        emit SettlementExecuted(proposalId, proposal.vault, proposal.batchId, msg.sender);
    }

    /// @notice Cancel a settlement proposal before execution
    /// @param proposalId The proposal ID to cancel
    function cancelProposal(bytes32 proposalId) external nonReentrant whenNotPaused onlyGuardian {
        kAssetRouterStorage storage $ = _getkAssetRouterStorage();
        VaultSettlementProposal storage proposal = $.settlementProposals[proposalId];

        // Validations
        if (proposal.executeAfter == 0) revert ProposalNotFound();
        if (proposal.executed) revert ProposalAlreadyExecuted();
        if (proposal.cancelled) revert ProposalCancelled();

        // Mark as cancelled
        proposal.cancelled = true;

        emit SettlementCancelled(proposalId, proposal.vault, proposal.batchId);
    }

    /// @notice Update a settlement proposal before execution
    /// @param proposalId The proposal ID to update
    /// @param totalAssets_ New total assets value
    /// @param netted New netted amount
    /// @param yield New yield amount
    /// @param profit New profit status
    function updateProposal(
        bytes32 proposalId,
        uint256 totalAssets_,
        uint256 netted,
        uint256 yield,
        bool profit
    )
        external
        nonReentrant
        whenNotPaused
        onlyRelayer
    {
        kAssetRouterStorage storage $ = _getkAssetRouterStorage();
        VaultSettlementProposal storage proposal = $.settlementProposals[proposalId];

        // Validations
        if (proposal.executeAfter == 0) revert ProposalNotFound();
        if (proposal.executed) revert ProposalAlreadyExecuted();
        if (proposal.cancelled) revert ProposalCancelled();

        // Update proposal parameters
        proposal.totalAssets = totalAssets_;
        proposal.netted = netted;
        proposal.yield = yield;
        proposal.profit = profit;

        emit SettlementUpdated(proposalId, totalAssets_, netted, yield, profit);
    }

    /// @notice Internal function to execute settlement logic
    /// @param proposal The settlement proposal to execute
    function _executeSettlement(VaultSettlementProposal storage proposal) private {
        kAssetRouterStorage storage $ = _getkAssetRouterStorage();

        address asset = proposal.asset;
        address vault = proposal.vault;
        bytes32 batchId = proposal.batchId;
        uint256 totalAssets_ = proposal.totalAssets;
        uint256 netted = proposal.netted;
        uint256 yield = proposal.yield;
        bool profit = proposal.profit;
        uint256 requested = $.vaultBatchBalances[vault][batchId].requested;

        address kToken = _getKTokenForAsset(asset);
        bool isKMinter; // for event Deposited

        // Clear batch balances
        delete $.vaultBatchBalances[vault][batchId];
        delete $.vaultRequestedShares[vault][batchId];

        // kMinter settlement
        if (vault == _getKMinter()) {
            // kMinter settlement: handle institutional deposits and redemptions
            isKMinter = true;

            vault = _getDNVaultByAsset(asset);

            if (requested > 0) {
                // Transfer assets to batch receiver for redemptions
                address receiver = IkStakingVault(vault).getSafeBatchReceiver(batchId);
                if (receiver == address(0)) revert ZeroAddress();
                asset.safeTransfer(receiver, requested);
            }
        } else {
            // kMinter yield is sent to insuranceFund, cannot be minted.
            if (yield > 0) {
                if (profit) {
                    IkToken(kToken).mint(vault, yield);
                    emit YieldDistributed(vault, yield, true);
                } else {
                    IkToken(kToken).burn(vault, yield);
                    emit YieldDistributed(vault, yield, false);
                }
            }
        }

        address[] memory adapters = _registry().getAdapters(vault);
        IAdapter adapter = IAdapter(adapters[0]);

        if (netted > 0) {
<<<<<<< HEAD
            address dnVault = _getDNVaultByAsset(asset);
            if (vault == dnVault) {
                // at some point we will have multiple adapters for a vault
                // for now we just use the first one
                if (adapters[0] == address(0)) revert ZeroAddress();
                asset.safeApprove(address(adapter), netted);
                adapter.deposit(asset, netted, vault);
                asset.safeApprove(address(adapter), 0);
            }
=======
            asset.safeTransfer(address(adapter), netted);
            adapter.deposit(asset, netted, vault);
>>>>>>> b3f01f9b

            emit Deposited(vault, asset, netted, isKMinter);
        }

        // Update vault's total assets
        if (_registry().getVaultType(vault) > 0) {
            adapter.setTotalAssets(vault, asset, totalAssets_);
        }

        // Mark batch as settled in the vault
        IkStakingVault(vault).settleBatch(batchId);

        emit BatchSettled(vault, batchId, totalAssets_);
    }

    /*////////////////////////////////////////////////////////////
                          ADMIN FUNCTIONS
    //////////////////////////////////////////////////////////////*/

    /// @notice Set contract pause state
    /// @param paused New pause state
    function setPaused(bool paused) external onlyRoles(EMERGENCY_ADMIN_ROLE) {
        _setPaused(paused);
        emit Paused(paused);
    }

    /// @notice Set the cooldown period for settlement proposals
    /// @param cooldown New cooldown period in seconds
    function setSettlementCooldown(uint256 cooldown) external onlyRoles(ADMIN_ROLE) {
        if (cooldown > MAX_VAULT_SETTLEMENT_COOLDOWN) revert InvalidCooldown();

        kAssetRouterStorage storage $ = _getkAssetRouterStorage();
        uint256 oldCooldown = $.vaultSettlementCooldown;
        $.vaultSettlementCooldown = cooldown;

        emit SettlementCooldownUpdated(oldCooldown, cooldown);
    }

    /*//////////////////////////////////////////////////////////////
                            VIEW FUNCTIONS
    //////////////////////////////////////////////////////////////*/

    /// @notice Get details of a settlement proposal
    /// @param proposalId The proposal ID
    /// @return proposal The settlement proposal details
    function getSettlementProposal(bytes32 proposalId)
        external
        view
        returns (VaultSettlementProposal memory proposal)
    {
        kAssetRouterStorage storage $ = _getkAssetRouterStorage();
        proposal = $.settlementProposals[proposalId];
    }

    /// @notice Check if a proposal can be executed
    /// @param proposalId The proposal ID
    /// @return canExecute Whether the proposal can be executed
    /// @return reason Reason if cannot execute
    function canExecuteProposal(bytes32 proposalId) external view returns (bool canExecute, string memory reason) {
        kAssetRouterStorage storage $ = _getkAssetRouterStorage();
        VaultSettlementProposal storage proposal = $.settlementProposals[proposalId];

        if (proposal.executeAfter == 0) {
            return (false, "Proposal not found");
        }
        if (proposal.executed) {
            return (false, "Already executed");
        }
        if (proposal.cancelled) {
            return (false, "Proposal cancelled");
        }
        if (block.timestamp < proposal.executeAfter) {
            return (false, "Cooldown not passed");
        }

        return (true, "");
    }

    /// @notice Get the current settlement cooldown period
    /// @return cooldown The cooldown period in seconds
    function getSettlementCooldown() external view returns (uint256) {
        kAssetRouterStorage storage $ = _getkAssetRouterStorage();
        return $.vaultSettlementCooldown;
    }

    /// @notice gets the virtual balance of a vault
    /// @param vault the vault address
    /// @param asset the asset address
    /// @return balance the balance of the vault in all adapters.
    function _virtualBalance(address vault, address asset) internal view returns (uint256 balance) {
        address[] memory assets = _getVaultAssets(vault);
        address[] memory adapters = _registry().getAdapters(vault);
        uint256 length = adapters.length;
        for (uint256 i; i < length;) {
            IAdapter adapter = IAdapter(adapters[i]);
            // For now, assume single asset per vault (use first asset)
            balance += adapter.totalAssets(vault, assets[0]);

            unchecked {
                ++i;
            }
        }
    }

    /// @notice Check if contract is paused
    /// @return True if paused
    function isPaused() external view returns (bool) {
        return _getBaseStorage().paused;
    }

    /// @notice Gets the DN vault address for a given asset
    /// @param asset The asset address
    /// @return vault The corresponding DN vault address
    /// @dev Reverts if asset not supported
    function getDNVaultByAsset(address asset) external view returns (address vault) {
        vault = _registry().getVaultByAssetAndType(asset, uint8(IkRegistry.VaultType.DN));
        if (vault == address(0)) revert InvalidVault(vault);
    }

    /// @notice Get batch balances for a vault
    /// @param vault Vault address
    /// @param batchId Batch ID
    /// @return deposited Amount deposited in this batch
    /// @return requested Amount requested in this batch
    function getBatchIdBalances(
        address vault,
        bytes32 batchId
    )
        external
        view
        returns (uint256 deposited, uint256 requested)
    {
        kAssetRouterStorage storage $ = _getkAssetRouterStorage();
        Balances memory balances = $.vaultBatchBalances[vault][batchId];
        return (balances.deposited, balances.requested);
    }

    /// @notice Get requested shares for a vault batch
    /// @param vault Vault address
    /// @param batchId Batch ID
    /// @return Requested shares amount
    function getRequestedShares(address vault, bytes32 batchId) external view returns (uint256) {
        kAssetRouterStorage storage $ = _getkAssetRouterStorage();
        return $.vaultRequestedShares[vault][batchId];
    }

    /*//////////////////////////////////////////////////////////////
                          UPGRADE FUNCTION
    //////////////////////////////////////////////////////////////*/

    /// @notice Authorize contract upgrade
    /// @param newImplementation New implementation address
    function _authorizeUpgrade(address newImplementation) internal view override onlyRoles(ADMIN_ROLE) {
        if (newImplementation == address(0)) revert ZeroAddress();
    }

    /*//////////////////////////////////////////////////////////////
                            RECEIVE FUNCTIONS
    //////////////////////////////////////////////////////////////*/

    /// @notice Receive ETH (for gas refunds, etc.)
    receive() external payable { }

    /*//////////////////////////////////////////////////////////////
                        CONTRACT INFO
    //////////////////////////////////////////////////////////////*/

    /// @notice Returns the contract name
    /// @return Contract name
    function contractName() external pure returns (string memory) {
        return "kAssetRouter";
    }

    /// @notice Returns the contract version
    /// @return Contract version
    function contractVersion() external pure returns (string memory) {
        return "1.0.0";
    }
}<|MERGE_RESOLUTION|>--- conflicted
+++ resolved
@@ -426,7 +426,6 @@
         IAdapter adapter = IAdapter(adapters[0]);
 
         if (netted > 0) {
-<<<<<<< HEAD
             address dnVault = _getDNVaultByAsset(asset);
             if (vault == dnVault) {
                 // at some point we will have multiple adapters for a vault
@@ -436,10 +435,6 @@
                 adapter.deposit(asset, netted, vault);
                 asset.safeApprove(address(adapter), 0);
             }
-=======
-            asset.safeTransfer(address(adapter), netted);
-            adapter.deposit(asset, netted, vault);
->>>>>>> b3f01f9b
 
             emit Deposited(vault, asset, netted, isKMinter);
         }
