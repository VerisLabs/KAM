// SPDX-License-Identifier: UNLICENSED
pragma solidity 0.8.30;

import { EfficientHashLib } from "solady/utils/EfficientHashLib.sol";
import { FixedPointMathLib } from "solady/utils/FixedPointMathLib.sol";
import { Initializable } from "solady/utils/Initializable.sol";
import { Multicallable } from "solady/utils/Multicallable.sol";
import { SafeCastLib } from "solady/utils/SafeCastLib.sol";
import { SafeTransferLib } from "solady/utils/SafeTransferLib.sol";
import { UUPSUpgradeable } from "solady/utils/UUPSUpgradeable.sol";

import { kBase } from "src/base/kBase.sol";

<<<<<<< HEAD
import {
    ALREADY_REGISTERED,
    BATCH_CLOSED,
    BATCH_ID_PROPOSED,
    BATCH_SETTLED,
    COOLDOOWN_IS_UP,
    INSUFFICIENT_VIRTUAL_BALANCE,
    INVALID_COOLDOWN,
    INVALID_VAULT,
    IS_PAUSED,
    NO_PROPOSAL,
    ONLY_KMINTER,
    ONLY_KSTAKING_VAULT,
    PROPOSAL_EXECUTED,
    PROPOSAL_EXISTS,
    PROPOSAL_NOT_FOUND,
    WRONG_ROLE,
    ZERO_ADDRESS,
    ZERO_AMOUNT
} from "src/errors/Errors.sol";
=======
import { OptimizedBytes32EnumerableSetLib } from "src/libraries/OptimizedBytes32EnumerableSetLib.sol";

>>>>>>> 9b298084
import { IAdapter } from "src/interfaces/IAdapter.sol";
import { IkAssetRouter } from "src/interfaces/IkAssetRouter.sol";
import { IkRegistry } from "src/interfaces/IkRegistry.sol";
import { IkStakingVault } from "src/interfaces/IkStakingVault.sol";
import { IkToken } from "src/interfaces/IkToken.sol";

/// @title kAssetRouter
contract kAssetRouter is IkAssetRouter, Initializable, UUPSUpgradeable, kBase, Multicallable {
    using FixedPointMathLib for uint256;
    using SafeTransferLib for address;
    using SafeCastLib for uint256;
    using SafeCastLib for uint128;
    using OptimizedBytes32EnumerableSetLib for OptimizedBytes32EnumerableSetLib.Bytes32Set;

    /*//////////////////////////////////////////////////////////////
                               CONSTANTS
    //////////////////////////////////////////////////////////////*/

    uint256 private constant DEFAULT_VAULT_SETTLEMENT_COOLDOWN = 1 hours;
    uint256 private constant MAX_VAULT_SETTLEMENT_COOLDOWN = 1 days;

    /*//////////////////////////////////////////////////////////////
                            STORAGE LAYOUT
    //////////////////////////////////////////////////////////////*/

    /// @custom:storage-location erc7201:kam.storage.kAssetRouter
    struct kAssetRouterStorage {
        uint256 proposalCounter;
        uint256 vaultSettlementCooldown;
        OptimizedBytes32EnumerableSetLib.Bytes32Set executedProposalIds;
        OptimizedBytes32EnumerableSetLib.Bytes32Set batchIds;
        mapping(address vault => OptimizedBytes32EnumerableSetLib.Bytes32Set) vaultPendingProposalIds;
        mapping(address account => mapping(bytes32 batchId => Balances)) vaultBatchBalances;
        mapping(address vault => mapping(bytes32 batchId => uint256)) vaultRequestedShares;
        mapping(bytes32 proposalId => VaultSettlementProposal) settlementProposals;
    }

    // keccak256(abi.encode(uint256(keccak256("kam.storage.kAssetRouter")) - 1)) & ~bytes32(uint256(0xff))
    bytes32 private constant KASSETROUTER_STORAGE_LOCATION =
        0x72fdaf6608fcd614cdab8afd23d0b707bfc44e685019cc3a5ace611655fe7f00;

    function _getkAssetRouterStorage() private pure returns (kAssetRouterStorage storage $) {
        assembly {
            $.slot := KASSETROUTER_STORAGE_LOCATION
        }
    }

    /*//////////////////////////////////////////////////////////////
                              CONSTRUCTOR
    //////////////////////////////////////////////////////////////*/

    constructor() {
        _disableInitializers();
    }

    /// @notice Initialize the kAssetRouter with asset and admin configuration
    /// @param registry_ Address of the kRegistry contract
    function initialize(address registry_) external initializer {
        __kBase_init(registry_);

        kAssetRouterStorage storage $ = _getkAssetRouterStorage();
        $.vaultSettlementCooldown = DEFAULT_VAULT_SETTLEMENT_COOLDOWN;

        emit ContractInitialized(registry_);
    }

    /*//////////////////////////////////////////////////////////////
                            kMINTER FUNCTIONS
    //////////////////////////////////////////////////////////////*/

    /// @notice Push assets from kMinter to designated DN vault
    /// @param _asset The asset being deposited
    /// @param amount Amount of assets being pushed
    /// @param batchId The batch ID from the DN vault
    function kAssetPush(address _asset, uint256 amount, bytes32 batchId) external payable nonReentrant {
        require(!_isPaused(), IS_PAUSED);
        address kMinter = msg.sender;
        require(_isKMinter(kMinter), WRONG_ROLE);
        require(amount != 0, ZERO_AMOUNT);

        kAssetRouterStorage storage $ = _getkAssetRouterStorage();
        $.vaultBatchBalances[kMinter][batchId].deposited += amount.toUint128();
        emit AssetsPushed(kMinter, amount);
    }

    /// @notice Request to pull assets for kMinter redemptions
    /// @param _asset The asset to redeem
    /// @param amount Amount requested for redemption
    /// @param batchId The batch ID for this redemption
    function kAssetRequestPull(
        address _asset,
        address _vault,
        uint256 amount,
        bytes32 batchId
    )
        external
        payable
        nonReentrant
    {
        require(amount != 0, ZERO_AMOUNT);
        require(!_isPaused(), IS_PAUSED);
        address kMinter = msg.sender;
        require(_isKMinter(kMinter), ONLY_KMINTER);
        address vault = _getDNVaultByAsset(_asset);
        require(_virtualBalance(vault, _asset) >= amount, INSUFFICIENT_VIRTUAL_BALANCE);

        kAssetRouterStorage storage $ = _getkAssetRouterStorage();
        $.vaultBatchBalances[kMinter][batchId].requested += amount.toUint128();

        // Set batch receiver for the vault
        address batchReceiver = IkStakingVault(_vault).createBatchReceiver(batchId);
        require(batchReceiver != address(0), ZERO_ADDRESS);

        emit AssetsRequestPulled(kMinter, _asset, batchReceiver, amount);
    }

    /*//////////////////////////////////////////////////////////////
                            kSTAKING VAULT FUNCTIONS
    //////////////////////////////////////////////////////////////*/

    /// @notice Transfer assets between kStakingVaults
    /// @param sourceVault The vault to transfer assets from
    /// @param targetVault The vault to transfer assets to
    /// @param _asset The asset to transfer
    /// @param amount Amount of assets to transfer
    /// @param batchId The batch ID for this transfer
    function kAssetTransfer(
        address sourceVault,
        address targetVault,
        address _asset,
        uint256 amount,
        bytes32 batchId
    )
        external
        payable
        nonReentrant
    {
        require(amount != 0, ZERO_AMOUNT);
        require(!_isPaused(), IS_PAUSED);
        require(_isVault(msg.sender), ONLY_KSTAKING_VAULT);

        kAssetRouterStorage storage $ = _getkAssetRouterStorage();

        uint256 virtualBalance;
        if (sourceVault == _getKMinter()) {
            virtualBalance = _virtualBalance(_getDNVaultByAsset(_asset), _asset);
        } else {
            virtualBalance = _virtualBalance(sourceVault, _asset);
        }

        require(virtualBalance >= amount, INSUFFICIENT_VIRTUAL_BALANCE);
        // Update batch tracking for settlement
        $.vaultBatchBalances[sourceVault][batchId].requested += amount.toUint128();
        $.vaultBatchBalances[targetVault][batchId].deposited += amount.toUint128();

        emit AssetsTransfered(sourceVault, targetVault, _asset, amount);
    }

    /// @notice Request to pull shares for kStakingVault redemptions
    /// @param sourceVault The vault to redeem shares from
    /// @param amount Amount requested for redemption
    /// @param batchId The batch ID for this redemption
    function kSharesRequestPush(address sourceVault, uint256 amount, bytes32 batchId) external payable nonReentrant {
        require(amount != 0, ZERO_AMOUNT);
        require(!_isPaused(), IS_PAUSED);
        require(_isVault(msg.sender), ONLY_KSTAKING_VAULT);

        kAssetRouterStorage storage $ = _getkAssetRouterStorage();

        $.vaultRequestedShares[sourceVault][batchId] += amount;

        emit SharesRequestedPushed(sourceVault, batchId, amount);
    }

    /// @notice Request to pull shares for kStakingVault redemptions
    /// @param sourceVault The vault to redeem shares from
    /// @param amount Amount requested for redemption
    /// @param batchId The batch ID for this redemption
    function kSharesRequestPull(address sourceVault, uint256 amount, bytes32 batchId) external payable nonReentrant {
        require(amount != 0, ZERO_AMOUNT);
        require(!_isPaused(), IS_PAUSED);
        require(_isVault(msg.sender), ONLY_KSTAKING_VAULT);

        kAssetRouterStorage storage $ = _getkAssetRouterStorage();

        $.vaultRequestedShares[sourceVault][batchId] -= amount;

        emit SharesRequestedPulled(sourceVault, batchId, amount);
    }

    /*//////////////////////////////////////////////////////////////
                            SETTLEMENT FUNCTIONS
    //////////////////////////////////////////////////////////////*/

    /// @notice Propose a settlement for a vault's batch
    /// @param asset Asset address
    /// @param vault Vault address to settle
    /// @param batchId Batch ID to settle
    /// @param totalAssets_ Total assets in the vault with Deposited and Requested and Shares
    /// @param netted Netted amount in current batch
    /// @param yield Yield in current batch
    /// @param profit Whether the batch is profitable
    /// @return proposalId The unique identifier for this proposal
    function proposeSettleBatch(
        address asset,
        address vault,
        bytes32 batchId,
        uint256 totalAssets_,
        uint256 netted,
        uint256 yield,
        bool profit
    )
        external
        payable
        nonReentrant
        returns (bytes32 proposalId)
    {
        require(!_isPaused(), IS_PAUSED);
        require(_isRelayer(msg.sender), WRONG_ROLE);

        kAssetRouterStorage storage $ = _getkAssetRouterStorage();

        require(!$.batchIds.contains(batchId), BATCH_ID_PROPOSED);
        $.batchIds.add(batchId);

        // Generate unique proposal ID
        unchecked {
            $.proposalCounter++;
        }
        proposalId =
            EfficientHashLib.hash(uint256(uint160(vault)), uint256(batchId), block.timestamp, $.proposalCounter);

        // Check if proposal already exists
        require(!$.executedProposalIds.contains(proposalId), PROPOSAL_EXECUTED);
        require(!_isPendingProposal(vault, proposalId), PROPOSAL_EXISTS);
        $.vaultPendingProposalIds[vault].add(proposalId);

        uint256 executeAfter;
        unchecked {
            executeAfter = block.timestamp + $.vaultSettlementCooldown;
        }

        // Store the proposal
        $.settlementProposals[proposalId] = VaultSettlementProposal({
            asset: asset,
            vault: vault,
            batchId: batchId,
            totalAssets: totalAssets_,
            netted: netted,
            yield: yield,
            profit: profit,
            executeAfter: executeAfter
        });

        emit SettlementProposed(proposalId, vault, batchId, totalAssets_, netted, yield, profit, executeAfter);
    }

    /// @notice Execute a settlement proposal after cooldown period
    /// @param proposalId The proposal ID to execute
    function executeSettleBatch(bytes32 proposalId) external payable nonReentrant {
        require(!_isPaused(), IS_PAUSED);

        kAssetRouterStorage storage $ = _getkAssetRouterStorage();
        VaultSettlementProposal storage proposal = $.settlementProposals[proposalId];

        // Validations
        address vault = proposal.vault;
        require(_isPendingProposal(vault, proposalId), PROPOSAL_NOT_FOUND);
        require(block.timestamp >= proposal.executeAfter, COOLDOOWN_IS_UP);

        $.executedProposalIds.add(proposalId);
        $.vaultPendingProposalIds[vault].remove(proposalId);

        // Execute the settlement logic
        _executeSettlement(proposal);

        emit SettlementExecuted(proposalId, vault, proposal.batchId, msg.sender);
    }

    /// @notice Cancel a settlement proposal before execution
    /// @param proposalId The proposal ID to cancel
    function cancelProposal(bytes32 proposalId) external nonReentrant {
        require(!_isPaused(), IS_PAUSED);
        require(_isGuardian(msg.sender), WRONG_ROLE);

        kAssetRouterStorage storage $ = _getkAssetRouterStorage();
        VaultSettlementProposal storage proposal = $.settlementProposals[proposalId];

        address vault = proposal.vault;
        require(_isPendingProposal(vault, proposalId), PROPOSAL_NOT_FOUND);

        $.vaultPendingProposalIds[vault].remove(proposalId);
        $.batchIds.remove(proposal.batchId);

        emit SettlementCancelled(proposalId, vault, proposal.batchId);
    }

    /// @notice Internal function to execute settlement logic
    /// @param proposal The settlement proposal to execute
    function _executeSettlement(VaultSettlementProposal storage proposal) private {
        kAssetRouterStorage storage $ = _getkAssetRouterStorage();

        address asset = proposal.asset;
        address vault = proposal.vault;
        bytes32 batchId = proposal.batchId;
        uint256 totalAssets_ = proposal.totalAssets;
        uint256 netted = proposal.netted;
        uint256 yield = proposal.yield;
        bool profit = proposal.profit;
        uint256 requested = $.vaultBatchBalances[vault][batchId].requested;

        address kToken = _getKTokenForAsset(asset);
        bool isKMinter; // for event Deposited

        // Clear batch balances
        delete $.vaultBatchBalances[vault][batchId];
        delete $.vaultRequestedShares[vault][batchId];

        // kMinter settlement
        if (vault == _getKMinter()) {
            // kMinter settlement: handle institutional deposits and redemptions
            isKMinter = true;

            vault = _getDNVaultByAsset(asset);

            if (requested > 0) {
                // Transfer assets to batch receiver for redemptions
                address receiver = IkStakingVault(vault).getSafeBatchReceiver(batchId);
                require(receiver != address(0), ZERO_ADDRESS);
                asset.safeTransfer(receiver, requested);
            }
        } else {
            // kMinter yield is sent to insuranceFund, cannot be minted.
            if (yield > 0) {
                if (profit) {
                    IkToken(kToken).mint(vault, yield);
                    emit YieldDistributed(vault, yield, true);
                } else {
                    IkToken(kToken).burn(vault, yield);
                    emit YieldDistributed(vault, yield, false);
                }
            }
        }

        address[] memory adapters = _registry().getAdapters(vault);
        IAdapter adapter = IAdapter(adapters[0]);

        if (netted > 0) {
            address dnVault = _getDNVaultByAsset(asset);
            if (vault == dnVault && isKMinter) {
                // at some point we will have multiple adapters for a vault
                // for now we just use the first one
                require(adapters[0] != address(0), ZERO_ADDRESS);
                asset.safeTransfer(address(adapter), netted);
                adapter.deposit(asset, netted, vault);
            }

            emit Deposited(vault, asset, netted, isKMinter);
        }

        // Update vault's total assets
        if (_registry().getVaultType(vault) > 0) {
            adapter.setTotalAssets(vault, asset, totalAssets_);
        }

        // Mark batch as settled in the vault
        IkStakingVault(vault).settleBatch(batchId);

        emit BatchSettled(vault, batchId, totalAssets_);
    }

    /*////////////////////////////////////////////////////////////
                          ADMIN FUNCTIONS
    //////////////////////////////////////////////////////////////*/

    /// @notice Set the cooldown period for settlement proposals
    /// @param cooldown New cooldown period in seconds
    function setSettlementCooldown(uint256 cooldown) external {
        require(_isAdmin(msg.sender), WRONG_ROLE);
        require(cooldown <= MAX_VAULT_SETTLEMENT_COOLDOWN, INVALID_COOLDOWN);

        kAssetRouterStorage storage $ = _getkAssetRouterStorage();
        uint256 oldCooldown = $.vaultSettlementCooldown;
        $.vaultSettlementCooldown = cooldown;

        emit SettlementCooldownUpdated(oldCooldown, cooldown);
    }

    /*//////////////////////////////////////////////////////////////
                            VIEW FUNCTIONS
    //////////////////////////////////////////////////////////////*/

    /// @notice Get All the pendingProposals
    /// @return pendingProposals An array of proposalIds
    function getPendingProposals(address vault) external view returns (bytes32[] memory pendingProposals) {
        kAssetRouterStorage storage $ = _getkAssetRouterStorage();
        pendingProposals = $.vaultPendingProposalIds[vault].values();
        require(pendingProposals.length > 0, NO_PROPOSAL);
    }

    /// @notice Get details of a settlement proposal
    /// @param proposalId The proposal ID
    /// @return proposal The settlement proposal details
    function getSettlementProposal(bytes32 proposalId)
        external
        view
        returns (VaultSettlementProposal memory proposal)
    {
        kAssetRouterStorage storage $ = _getkAssetRouterStorage();
        proposal = $.settlementProposals[proposalId];
    }

    /// @notice Check if a proposal can be executed
    /// @param proposalId The proposal ID
    /// @return canExecute Whether the proposal can be executed
    /// @return reason Reason if cannot execute
    function canExecuteProposal(bytes32 proposalId) external view returns (bool canExecute, string memory reason) {
        kAssetRouterStorage storage $ = _getkAssetRouterStorage();
        VaultSettlementProposal storage proposal = $.settlementProposals[proposalId];

        if (proposal.executeAfter == 0) {
            return (false, "Proposal not found");
        }
        if (block.timestamp < proposal.executeAfter) {
            return (false, "Cooldown not passed");
        }

        return (true, "");
    }

    /// @notice Get the current settlement cooldown period
    /// @return cooldown The cooldown period in seconds
    function getSettlementCooldown() external view returns (uint256) {
        kAssetRouterStorage storage $ = _getkAssetRouterStorage();
        return $.vaultSettlementCooldown;
    }

    /// @notice gets the virtual balance of a vault
    /// @param vault the vault address
    /// @param asset the asset address
    /// @return balance the balance of the vault in all adapters.
    function _virtualBalance(address vault, address asset) internal view returns (uint256 balance) {
        address[] memory assets = _getVaultAssets(vault);
        address[] memory adapters = _registry().getAdapters(vault);
        uint256 length = adapters.length;
        for (uint256 i; i < length; ++i) {
            IAdapter adapter = IAdapter(adapters[i]);
            // For now, assume single asset per vault (use first asset)
            balance += adapter.totalAssets(vault, assets[0]);
        }
    }

    /// @notice verifies if a proposal is pending or not
    /// @param vault the vault address
    /// @param proposalId the proposalId to verify
    /// @return bool proposal exists or not
    function _isPendingProposal(address vault, bytes32 proposalId) internal view returns (bool) {
        return _getkAssetRouterStorage().vaultPendingProposalIds[vault].contains(proposalId);
    }

    /// @notice Check if contract is paused
    /// @return True if paused
    function isPaused() external view returns (bool) {
        return _isPaused();
    }

    /// @notice Gets the DN vault address for a given asset
    /// @param asset The asset address
    /// @return vault The corresponding DN vault address
    /// @dev Reverts if asset not supported
    function getDNVaultByAsset(address asset) external view returns (address vault) {
        vault = _registry().getVaultByAssetAndType(asset, uint8(IkRegistry.VaultType.DN));
        require(vault != address(0), INVALID_VAULT);
    }

    /// @notice Get batch balances for a vault
    /// @param vault Vault address
    /// @param batchId Batch ID
    /// @return deposited Amount deposited in this batch
    /// @return requested Amount requested in this batch
    function getBatchIdBalances(
        address vault,
        bytes32 batchId
    )
        external
        view
        returns (uint256 deposited, uint256 requested)
    {
        kAssetRouterStorage storage $ = _getkAssetRouterStorage();
        Balances memory balances = $.vaultBatchBalances[vault][batchId];
        return (balances.deposited, balances.requested);
    }

    /// @notice Get requested shares for a vault batch
    /// @param vault Vault address
    /// @param batchId Batch ID
    /// @return Requested shares amount
    function getRequestedShares(address vault, bytes32 batchId) external view returns (uint256) {
        kAssetRouterStorage storage $ = _getkAssetRouterStorage();
        return $.vaultRequestedShares[vault][batchId];
    }

    /*//////////////////////////////////////////////////////////////
                          UPGRADE FUNCTION
    //////////////////////////////////////////////////////////////*/

    /// @notice Authorize contract upgrade
    /// @param newImplementation New implementation address
    function _authorizeUpgrade(address newImplementation) internal view override {
        require(_isAdmin(msg.sender), WRONG_ROLE);
        require(newImplementation != address(0), ZERO_ADDRESS);
    }

    /*//////////////////////////////////////////////////////////////
                            RECEIVE FUNCTIONS
    //////////////////////////////////////////////////////////////*/

    /// @notice Receive ETH (for gas refunds, etc.)
    receive() external payable { }

    /*//////////////////////////////////////////////////////////////
                        CONTRACT INFO
    //////////////////////////////////////////////////////////////*/

    /// @notice Returns the contract name
    /// @return Contract name
    function contractName() external pure returns (string memory) {
        return "kAssetRouter";
    }

    /// @notice Returns the contract version
    /// @return Contract version
    function contractVersion() external pure returns (string memory) {
        return "1.0.0";
    }
}<|MERGE_RESOLUTION|>--- conflicted
+++ resolved
@@ -1,49 +1,32 @@
 // SPDX-License-Identifier: UNLICENSED
 pragma solidity 0.8.30;
 
-import { EfficientHashLib } from "solady/utils/EfficientHashLib.sol";
-import { FixedPointMathLib } from "solady/utils/FixedPointMathLib.sol";
-import { Initializable } from "solady/utils/Initializable.sol";
-import { Multicallable } from "solady/utils/Multicallable.sol";
-import { SafeCastLib } from "solady/utils/SafeCastLib.sol";
-import { SafeTransferLib } from "solady/utils/SafeTransferLib.sol";
-import { UUPSUpgradeable } from "solady/utils/UUPSUpgradeable.sol";
-
-import { kBase } from "src/base/kBase.sol";
-
-<<<<<<< HEAD
-import {
-    ALREADY_REGISTERED,
-    BATCH_CLOSED,
-    BATCH_ID_PROPOSED,
-    BATCH_SETTLED,
-    COOLDOOWN_IS_UP,
-    INSUFFICIENT_VIRTUAL_BALANCE,
-    INVALID_COOLDOWN,
-    INVALID_VAULT,
-    IS_PAUSED,
-    NO_PROPOSAL,
-    ONLY_KMINTER,
-    ONLY_KSTAKING_VAULT,
-    PROPOSAL_EXECUTED,
-    PROPOSAL_EXISTS,
-    PROPOSAL_NOT_FOUND,
-    WRONG_ROLE,
-    ZERO_ADDRESS,
-    ZERO_AMOUNT
-} from "src/errors/Errors.sol";
-=======
-import { OptimizedBytes32EnumerableSetLib } from "src/libraries/OptimizedBytes32EnumerableSetLib.sol";
-
->>>>>>> 9b298084
-import { IAdapter } from "src/interfaces/IAdapter.sol";
-import { IkAssetRouter } from "src/interfaces/IkAssetRouter.sol";
-import { IkRegistry } from "src/interfaces/IkRegistry.sol";
-import { IkStakingVault } from "src/interfaces/IkStakingVault.sol";
-import { IkToken } from "src/interfaces/IkToken.sol";
+import {EfficientHashLib} from "solady/utils/EfficientHashLib.sol";
+import {FixedPointMathLib} from "solady/utils/FixedPointMathLib.sol";
+import {Initializable} from "solady/utils/Initializable.sol";
+import {Multicallable} from "solady/utils/Multicallable.sol";
+import {SafeCastLib} from "solady/utils/SafeCastLib.sol";
+import {SafeTransferLib} from "solady/utils/SafeTransferLib.sol";
+import {UUPSUpgradeable} from "solady/utils/UUPSUpgradeable.sol";
+
+import {kBase} from "src/base/kBase.sol";
+import {ALREADY_REGISTERED, BATCH_CLOSED, BATCH_ID_PROPOSED, BATCH_SETTLED, COOLDOOWN_IS_UP, INSUFFICIENT_VIRTUAL_BALANCE, INVALID_COOLDOWN, INVALID_VAULT, IS_PAUSED, NO_PROPOSAL, ONLY_KMINTER, ONLY_KSTAKING_VAULT, PROPOSAL_EXECUTED, PROPOSAL_EXISTS, PROPOSAL_NOT_FOUND, WRONG_ROLE, ZERO_ADDRESS, ZERO_AMOUNT} from "src/errors/Errors.sol";
+import {OptimizedBytes32EnumerableSetLib} from "src/libraries/OptimizedBytes32EnumerableSetLib.sol";
+
+import {IAdapter} from "src/interfaces/IAdapter.sol";
+import {IkAssetRouter} from "src/interfaces/IkAssetRouter.sol";
+import {IkRegistry} from "src/interfaces/IkRegistry.sol";
+import {IkStakingVault} from "src/interfaces/IkStakingVault.sol";
+import {IkToken} from "src/interfaces/IkToken.sol";
 
 /// @title kAssetRouter
-contract kAssetRouter is IkAssetRouter, Initializable, UUPSUpgradeable, kBase, Multicallable {
+contract kAssetRouter is
+    IkAssetRouter,
+    Initializable,
+    UUPSUpgradeable,
+    kBase,
+    Multicallable
+{
     using FixedPointMathLib for uint256;
     using SafeTransferLib for address;
     using SafeCastLib for uint256;
@@ -77,7 +60,11 @@
     bytes32 private constant KASSETROUTER_STORAGE_LOCATION =
         0x72fdaf6608fcd614cdab8afd23d0b707bfc44e685019cc3a5ace611655fe7f00;
 
-    function _getkAssetRouterStorage() private pure returns (kAssetRouterStorage storage $) {
+    function _getkAssetRouterStorage()
+        private
+        pure
+        returns (kAssetRouterStorage storage $)
+    {
         assembly {
             $.slot := KASSETROUTER_STORAGE_LOCATION
         }
@@ -110,7 +97,11 @@
     /// @param _asset The asset being deposited
     /// @param amount Amount of assets being pushed
     /// @param batchId The batch ID from the DN vault
-    function kAssetPush(address _asset, uint256 amount, bytes32 batchId) external payable nonReentrant {
+    function kAssetPush(
+        address _asset,
+        uint256 amount,
+        bytes32 batchId
+    ) external payable nonReentrant {
         require(!_isPaused(), IS_PAUSED);
         address kMinter = msg.sender;
         require(_isKMinter(kMinter), WRONG_ROLE);
@@ -130,23 +121,24 @@
         address _vault,
         uint256 amount,
         bytes32 batchId
-    )
-        external
-        payable
-        nonReentrant
-    {
+    ) external payable nonReentrant {
         require(amount != 0, ZERO_AMOUNT);
         require(!_isPaused(), IS_PAUSED);
         address kMinter = msg.sender;
         require(_isKMinter(kMinter), ONLY_KMINTER);
         address vault = _getDNVaultByAsset(_asset);
-        require(_virtualBalance(vault, _asset) >= amount, INSUFFICIENT_VIRTUAL_BALANCE);
+        require(
+            _virtualBalance(vault, _asset) >= amount,
+            INSUFFICIENT_VIRTUAL_BALANCE
+        );
 
         kAssetRouterStorage storage $ = _getkAssetRouterStorage();
         $.vaultBatchBalances[kMinter][batchId].requested += amount.toUint128();
 
         // Set batch receiver for the vault
-        address batchReceiver = IkStakingVault(_vault).createBatchReceiver(batchId);
+        address batchReceiver = IkStakingVault(_vault).createBatchReceiver(
+            batchId
+        );
         require(batchReceiver != address(0), ZERO_ADDRESS);
 
         emit AssetsRequestPulled(kMinter, _asset, batchReceiver, amount);
@@ -168,11 +160,7 @@
         address _asset,
         uint256 amount,
         bytes32 batchId
-    )
-        external
-        payable
-        nonReentrant
-    {
+    ) external payable nonReentrant {
         require(amount != 0, ZERO_AMOUNT);
         require(!_isPaused(), IS_PAUSED);
         require(_isVault(msg.sender), ONLY_KSTAKING_VAULT);
@@ -181,15 +169,20 @@
 
         uint256 virtualBalance;
         if (sourceVault == _getKMinter()) {
-            virtualBalance = _virtualBalance(_getDNVaultByAsset(_asset), _asset);
+            virtualBalance = _virtualBalance(
+                _getDNVaultByAsset(_asset),
+                _asset
+            );
         } else {
             virtualBalance = _virtualBalance(sourceVault, _asset);
         }
 
         require(virtualBalance >= amount, INSUFFICIENT_VIRTUAL_BALANCE);
         // Update batch tracking for settlement
-        $.vaultBatchBalances[sourceVault][batchId].requested += amount.toUint128();
-        $.vaultBatchBalances[targetVault][batchId].deposited += amount.toUint128();
+        $.vaultBatchBalances[sourceVault][batchId].requested += amount
+            .toUint128();
+        $.vaultBatchBalances[targetVault][batchId].deposited += amount
+            .toUint128();
 
         emit AssetsTransfered(sourceVault, targetVault, _asset, amount);
     }
@@ -198,7 +191,11 @@
     /// @param sourceVault The vault to redeem shares from
     /// @param amount Amount requested for redemption
     /// @param batchId The batch ID for this redemption
-    function kSharesRequestPush(address sourceVault, uint256 amount, bytes32 batchId) external payable nonReentrant {
+    function kSharesRequestPush(
+        address sourceVault,
+        uint256 amount,
+        bytes32 batchId
+    ) external payable nonReentrant {
         require(amount != 0, ZERO_AMOUNT);
         require(!_isPaused(), IS_PAUSED);
         require(_isVault(msg.sender), ONLY_KSTAKING_VAULT);
@@ -214,7 +211,11 @@
     /// @param sourceVault The vault to redeem shares from
     /// @param amount Amount requested for redemption
     /// @param batchId The batch ID for this redemption
-    function kSharesRequestPull(address sourceVault, uint256 amount, bytes32 batchId) external payable nonReentrant {
+    function kSharesRequestPull(
+        address sourceVault,
+        uint256 amount,
+        bytes32 batchId
+    ) external payable nonReentrant {
         require(amount != 0, ZERO_AMOUNT);
         require(!_isPaused(), IS_PAUSED);
         require(_isVault(msg.sender), ONLY_KSTAKING_VAULT);
@@ -247,12 +248,7 @@
         uint256 netted,
         uint256 yield,
         bool profit
-    )
-        external
-        payable
-        nonReentrant
-        returns (bytes32 proposalId)
-    {
+    ) external payable nonReentrant returns (bytes32 proposalId) {
         require(!_isPaused(), IS_PAUSED);
         require(_isRelayer(msg.sender), WRONG_ROLE);
 
@@ -265,8 +261,12 @@
         unchecked {
             $.proposalCounter++;
         }
-        proposalId =
-            EfficientHashLib.hash(uint256(uint160(vault)), uint256(batchId), block.timestamp, $.proposalCounter);
+        proposalId = EfficientHashLib.hash(
+            uint256(uint160(vault)),
+            uint256(batchId),
+            block.timestamp,
+            $.proposalCounter
+        );
 
         // Check if proposal already exists
         require(!$.executedProposalIds.contains(proposalId), PROPOSAL_EXECUTED);
@@ -290,16 +290,29 @@
             executeAfter: executeAfter
         });
 
-        emit SettlementProposed(proposalId, vault, batchId, totalAssets_, netted, yield, profit, executeAfter);
+        emit SettlementProposed(
+            proposalId,
+            vault,
+            batchId,
+            totalAssets_,
+            netted,
+            yield,
+            profit,
+            executeAfter
+        );
     }
 
     /// @notice Execute a settlement proposal after cooldown period
     /// @param proposalId The proposal ID to execute
-    function executeSettleBatch(bytes32 proposalId) external payable nonReentrant {
-        require(!_isPaused(), IS_PAUSED);
-
-        kAssetRouterStorage storage $ = _getkAssetRouterStorage();
-        VaultSettlementProposal storage proposal = $.settlementProposals[proposalId];
+    function executeSettleBatch(
+        bytes32 proposalId
+    ) external payable nonReentrant {
+        require(!_isPaused(), IS_PAUSED);
+
+        kAssetRouterStorage storage $ = _getkAssetRouterStorage();
+        VaultSettlementProposal storage proposal = $.settlementProposals[
+            proposalId
+        ];
 
         // Validations
         address vault = proposal.vault;
@@ -312,7 +325,12 @@
         // Execute the settlement logic
         _executeSettlement(proposal);
 
-        emit SettlementExecuted(proposalId, vault, proposal.batchId, msg.sender);
+        emit SettlementExecuted(
+            proposalId,
+            vault,
+            proposal.batchId,
+            msg.sender
+        );
     }
 
     /// @notice Cancel a settlement proposal before execution
@@ -322,7 +340,9 @@
         require(_isGuardian(msg.sender), WRONG_ROLE);
 
         kAssetRouterStorage storage $ = _getkAssetRouterStorage();
-        VaultSettlementProposal storage proposal = $.settlementProposals[proposalId];
+        VaultSettlementProposal storage proposal = $.settlementProposals[
+            proposalId
+        ];
 
         address vault = proposal.vault;
         require(_isPendingProposal(vault, proposalId), PROPOSAL_NOT_FOUND);
@@ -335,7 +355,9 @@
 
     /// @notice Internal function to execute settlement logic
     /// @param proposal The settlement proposal to execute
-    function _executeSettlement(VaultSettlementProposal storage proposal) private {
+    function _executeSettlement(
+        VaultSettlementProposal storage proposal
+    ) private {
         kAssetRouterStorage storage $ = _getkAssetRouterStorage();
 
         address asset = proposal.asset;
@@ -363,7 +385,9 @@
 
             if (requested > 0) {
                 // Transfer assets to batch receiver for redemptions
-                address receiver = IkStakingVault(vault).getSafeBatchReceiver(batchId);
+                address receiver = IkStakingVault(vault).getSafeBatchReceiver(
+                    batchId
+                );
                 require(receiver != address(0), ZERO_ADDRESS);
                 asset.safeTransfer(receiver, requested);
             }
@@ -430,7 +454,9 @@
 
     /// @notice Get All the pendingProposals
     /// @return pendingProposals An array of proposalIds
-    function getPendingProposals(address vault) external view returns (bytes32[] memory pendingProposals) {
+    function getPendingProposals(
+        address vault
+    ) external view returns (bytes32[] memory pendingProposals) {
         kAssetRouterStorage storage $ = _getkAssetRouterStorage();
         pendingProposals = $.vaultPendingProposalIds[vault].values();
         require(pendingProposals.length > 0, NO_PROPOSAL);
@@ -439,11 +465,9 @@
     /// @notice Get details of a settlement proposal
     /// @param proposalId The proposal ID
     /// @return proposal The settlement proposal details
-    function getSettlementProposal(bytes32 proposalId)
-        external
-        view
-        returns (VaultSettlementProposal memory proposal)
-    {
+    function getSettlementProposal(
+        bytes32 proposalId
+    ) external view returns (VaultSettlementProposal memory proposal) {
         kAssetRouterStorage storage $ = _getkAssetRouterStorage();
         proposal = $.settlementProposals[proposalId];
     }
@@ -452,9 +476,13 @@
     /// @param proposalId The proposal ID
     /// @return canExecute Whether the proposal can be executed
     /// @return reason Reason if cannot execute
-    function canExecuteProposal(bytes32 proposalId) external view returns (bool canExecute, string memory reason) {
-        kAssetRouterStorage storage $ = _getkAssetRouterStorage();
-        VaultSettlementProposal storage proposal = $.settlementProposals[proposalId];
+    function canExecuteProposal(
+        bytes32 proposalId
+    ) external view returns (bool canExecute, string memory reason) {
+        kAssetRouterStorage storage $ = _getkAssetRouterStorage();
+        VaultSettlementProposal storage proposal = $.settlementProposals[
+            proposalId
+        ];
 
         if (proposal.executeAfter == 0) {
             return (false, "Proposal not found");
@@ -477,7 +505,10 @@
     /// @param vault the vault address
     /// @param asset the asset address
     /// @return balance the balance of the vault in all adapters.
-    function _virtualBalance(address vault, address asset) internal view returns (uint256 balance) {
+    function _virtualBalance(
+        address vault,
+        address asset
+    ) internal view returns (uint256 balance) {
         address[] memory assets = _getVaultAssets(vault);
         address[] memory adapters = _registry().getAdapters(vault);
         uint256 length = adapters.length;
@@ -492,8 +523,14 @@
     /// @param vault the vault address
     /// @param proposalId the proposalId to verify
     /// @return bool proposal exists or not
-    function _isPendingProposal(address vault, bytes32 proposalId) internal view returns (bool) {
-        return _getkAssetRouterStorage().vaultPendingProposalIds[vault].contains(proposalId);
+    function _isPendingProposal(
+        address vault,
+        bytes32 proposalId
+    ) internal view returns (bool) {
+        return
+            _getkAssetRouterStorage().vaultPendingProposalIds[vault].contains(
+                proposalId
+            );
     }
 
     /// @notice Check if contract is paused
@@ -506,8 +543,13 @@
     /// @param asset The asset address
     /// @return vault The corresponding DN vault address
     /// @dev Reverts if asset not supported
-    function getDNVaultByAsset(address asset) external view returns (address vault) {
-        vault = _registry().getVaultByAssetAndType(asset, uint8(IkRegistry.VaultType.DN));
+    function getDNVaultByAsset(
+        address asset
+    ) external view returns (address vault) {
+        vault = _registry().getVaultByAssetAndType(
+            asset,
+            uint8(IkRegistry.VaultType.DN)
+        );
         require(vault != address(0), INVALID_VAULT);
     }
 
@@ -519,11 +561,7 @@
     function getBatchIdBalances(
         address vault,
         bytes32 batchId
-    )
-        external
-        view
-        returns (uint256 deposited, uint256 requested)
-    {
+    ) external view returns (uint256 deposited, uint256 requested) {
         kAssetRouterStorage storage $ = _getkAssetRouterStorage();
         Balances memory balances = $.vaultBatchBalances[vault][batchId];
         return (balances.deposited, balances.requested);
@@ -533,7 +571,10 @@
     /// @param vault Vault address
     /// @param batchId Batch ID
     /// @return Requested shares amount
-    function getRequestedShares(address vault, bytes32 batchId) external view returns (uint256) {
+    function getRequestedShares(
+        address vault,
+        bytes32 batchId
+    ) external view returns (uint256) {
         kAssetRouterStorage storage $ = _getkAssetRouterStorage();
         return $.vaultRequestedShares[vault][batchId];
     }
@@ -544,7 +585,9 @@
 
     /// @notice Authorize contract upgrade
     /// @param newImplementation New implementation address
-    function _authorizeUpgrade(address newImplementation) internal view override {
+    function _authorizeUpgrade(
+        address newImplementation
+    ) internal view override {
         require(_isAdmin(msg.sender), WRONG_ROLE);
         require(newImplementation != address(0), ZERO_ADDRESS);
     }
@@ -554,7 +597,7 @@
     //////////////////////////////////////////////////////////////*/
 
     /// @notice Receive ETH (for gas refunds, etc.)
-    receive() external payable { }
+    receive() external payable {}
 
     /*//////////////////////////////////////////////////////////////
                         CONTRACT INFO
