// SPDX-License-Identifier: Unlicensed
pragma solidity ^0.8.20;

import { DeploymentManager } from "../utils/DeploymentManager.sol";
import { Script } from "forge-std/Script.sol";
import { console } from "forge-std/console.sol";
import { ERC20ParameterChecker } from "src/adapters/parameters/ERC20ParameterChecker.sol";

import { IERC7540 } from "src/interfaces/IERC7540.sol";
import { IRegistry } from "src/interfaces/IRegistry.sol";
import { kRegistry } from "src/kRegistry/kRegistry.sol";

contract ConfigureAdapterPermissionsScript is Script, DeploymentManager {
    function run() public {
        bool _isProduction = isProduction();

        // Read network configuration and existing deployments
        NetworkConfig memory config = readNetworkConfig();
        DeploymentOutput memory existing = readDeploymentOutput();

        // Validate required contracts are deployed
        validateAdapterDeployments(existing);

        console.log("=== CONFIGURING ADAPTER PERMISSIONS ===");
        console.log("Network:", config.network);
        console.log("");

        vm.startBroadcast();

        IRegistry registry = IRegistry(payable(existing.contracts.kRegistry));

        // Deploy ERC20 parameters checker
        ERC20ParameterChecker erc20ParameterChecker = new ERC20ParameterChecker(address(registry));

        // Write mock target addresses to deployment output
        writeContractAddress("erc20ParameterChecker", address(erc20ParameterChecker));

        // Get function selectors for ERC7540
        bytes4 requestDepositSelector = IERC7540.requestDeposit.selector;
        bytes4 depositSelector = bytes4(abi.encodeWithSignature("deposit(uint256,address)"));
        bytes4 requestRedeemSelector = IERC7540.requestRedeem.selector;
        bytes4 redeemSelector = IERC7540.redeem.selector;
        bytes4 approveSelector = IERC7540.approve.selector;

        // Get function selector for wallet transfer
        bytes4 transferSelector = IERC7540.transfer.selector;
<<<<<<< HEAD
=======

        // Determine which contracts to use based on environment
        address usdcVault = existing.contracts.ERC7540USDC;
        address wbtcVault = existing.contracts.ERC7540WBTC;
        address usdcWallet = existing.contracts.WalletUSDC;
        address usdc = config.assets.USDC;
        address wbtc = config.assets.WBTC;
>>>>>>> f0c7c329

        // Determine which contracts to use based on environment
        address usdcVault = existing.contracts.ERC7540USDC;
        address wbtcVault = existing.contracts.ERC7540WBTC;
        address usdcWallet = existing.contracts.WalletUSDC;
        address usdc = config.assets.USDC;
        address wbtc = config.assets.WBTC;

        console.log("1. Configuring kMinter USDC Adapter permissions...");
        // Allow ERC7540 USDC vault functions
        registry.setAdapterAllowedSelector(
<<<<<<< HEAD
            existing.contracts.kMinterAdapterUSDC, usdcVault, requestDepositSelector, true
        );
        registry.setAdapterAllowedSelector(existing.contracts.kMinterAdapterUSDC, usdcVault, depositSelector, true);
        registry.setAdapterAllowedSelector(
            existing.contracts.kMinterAdapterUSDC, usdcVault, requestRedeemSelector, true
        );
        registry.setAdapterAllowedSelector(existing.contracts.kMinterAdapterUSDC, usdcVault, redeemSelector, true);
        // Allow transfer for USDC
        registry.setAdapterAllowedSelector(existing.contracts.kMinterAdapterUSDC, usdc, transferSelector, true);
        // Allow approve for USDC
        registry.setAdapterAllowedSelector(existing.contracts.kMinterAdapterUSDC, usdc, approveSelector, true);
        console.log("   - Allowed ERC7540 functions on USDC vault");
        console.log("   - Allowed transfer and approve functions on USDC");

        console.log("");
        console.log("2. Configuring kMinter WBTC Adapter permissions...");
        // Allow ERC7540 WBTC vault functions
        registry.setAdapterAllowedSelector(
            existing.contracts.kMinterAdapterWBTC, wbtcVault, requestDepositSelector, true
        );
        registry.setAdapterAllowedSelector(existing.contracts.kMinterAdapterWBTC, wbtcVault, depositSelector, true);
        registry.setAdapterAllowedSelector(
            existing.contracts.kMinterAdapterWBTC, wbtcVault, requestRedeemSelector, true
        );
        registry.setAdapterAllowedSelector(existing.contracts.kMinterAdapterWBTC, wbtcVault, redeemSelector, true);
        // Allow transfer for WBTC
        registry.setAdapterAllowedSelector(existing.contracts.kMinterAdapterWBTC, wbtc, transferSelector, true);
        // Allow approve for WBTC  
        registry.setAdapterAllowedSelector(existing.contracts.kMinterAdapterWBTC, wbtc, approveSelector, true);
        console.log("   - Allowed ERC7540 functions on WBTC vault");
        console.log("   - Allowed transfer and approve functions on WBTC");
=======
            existing.contracts.dnVaultAdapterUSDC, usdcVault, requestDepositSelector, true
        );
        registry.setAdapterAllowedSelector(existing.contracts.dnVaultAdapterUSDC, usdcVault, depositSelector, true);
        registry.setAdapterAllowedSelector(
            existing.contracts.dnVaultAdapterUSDC, usdcVault, requestRedeemSelector, true
        );
        registry.setAdapterAllowedSelector(existing.contracts.dnVaultAdapterUSDC, usdcVault, redeemSelector, true);
        // Allow wallet transfer for USDC
        registry.setAdapterAllowedSelector(existing.contracts.dnVaultAdapterUSDC, usdc, transferSelector, true);
        // Allow approve for USDC
        registry.setAdapterAllowedSelector(existing.contracts.dnVaultAdapterUSDC, usdc, approveSelector, true);
        console.log("   - Allowed ERC7540 functions on USDC vault");
        console.log("   - Allowed transfer function on USDC wallet");
>>>>>>> f0c7c329

        console.log("");
        console.log("3. Configuring DN Vault USDC Adapter permissions...");
        // Allow ERC7540 USDC vault functions
        registry.setAdapterAllowedSelector(
<<<<<<< HEAD
            existing.contracts.dnVaultAdapterUSDC, usdcVault, requestDepositSelector, true
        );
        registry.setAdapterAllowedSelector(existing.contracts.dnVaultAdapterUSDC, usdcVault, depositSelector, true);
        registry.setAdapterAllowedSelector(
            existing.contracts.dnVaultAdapterUSDC, usdcVault, requestRedeemSelector, true
        );
        registry.setAdapterAllowedSelector(existing.contracts.dnVaultAdapterUSDC, usdcVault, redeemSelector, true);
        // Allow wallet transfer for USDC
        registry.setAdapterAllowedSelector(existing.contracts.dnVaultAdapterUSDC, usdc, transferSelector, true);
        // Allow approve for USDC
        registry.setAdapterAllowedSelector(existing.contracts.dnVaultAdapterUSDC, usdc, approveSelector, true);
        console.log("   - Allowed ERC7540 functions on USDC vault");
        console.log("   - Allowed transfer function on USDC wallet");

        console.log("");
        console.log("4. Configuring DN Vault WBTC Adapter permissions...");
        // Allow ERC7540 WBTC vault functions (no wallet for WBTC)
        registry.setAdapterAllowedSelector(
=======
>>>>>>> f0c7c329
            existing.contracts.dnVaultAdapterWBTC, wbtcVault, requestDepositSelector, true
        );
        registry.setAdapterAllowedSelector(existing.contracts.dnVaultAdapterWBTC, wbtcVault, depositSelector, true);
        registry.setAdapterAllowedSelector(
            existing.contracts.dnVaultAdapterWBTC, wbtcVault, requestRedeemSelector, true
        );
        registry.setAdapterAllowedSelector(existing.contracts.dnVaultAdapterWBTC, wbtcVault, redeemSelector, true);
        // Allow wallet transfer for WBTC
        registry.setAdapterAllowedSelector(existing.contracts.dnVaultAdapterWBTC, wbtc, transferSelector, true);
        // Allow approve for WBTC
        registry.setAdapterAllowedSelector(existing.contracts.dnVaultAdapterWBTC, wbtc, approveSelector, true);
        console.log("   - Allowed ERC7540 functions on WBTC vault");
        console.log("   - Allowed transfer function on WBTC wallet");
        console.log("   - Allowed approve function on WBTC wallet");

        console.log("");
        console.log("5. Configuring Alpha Vault Adapter permissions...");
        // Allow only wallet transfer for Alpha vault
        registry.setAdapterAllowedSelector(existing.contracts.alphaVaultAdapter, usdc, transferSelector, true);
        console.log("   - Allowed transfer function on USDC wallet");

        console.log("");
        console.log("6. Configuring Beta Vault Adapter permissions...");
        // Allow only wallet transfer for Beta vault
        registry.setAdapterAllowedSelector(existing.contracts.betaVaultAdapter, usdc, transferSelector, true);
        console.log("   - Allowed transfer function on USDC wallet");

<<<<<<< HEAD
        // Activate param checker for kMinter adapters
        registry.setAdapterParametersChecker(
            existing.contracts.kMinterAdapterUSDC, usdc, transferSelector, address(erc20ParameterChecker)
        );
        registry.setAdapterParametersChecker(
            existing.contracts.kMinterAdapterWBTC, wbtc, transferSelector, address(erc20ParameterChecker)
        );
        registry.setAdapterParametersChecker(
            existing.contracts.kMinterAdapterUSDC, usdc, approveSelector, address(erc20ParameterChecker)
        );
        registry.setAdapterParametersChecker(
            existing.contracts.kMinterAdapterWBTC, wbtc, approveSelector, address(erc20ParameterChecker)
        );
        console.log("   - Set parameter checker for kMinter USDC and WBTC transfer/approve");

        // Activate param checker for DN vault adapters
        registry.setAdapterParametersChecker(
            existing.contracts.dnVaultAdapterUSDC, usdc, transferSelector, address(erc20ParameterChecker)
        );
        registry.setAdapterParametersChecker(
            existing.contracts.dnVaultAdapterWBTC, wbtc, transferSelector, address(erc20ParameterChecker)
        );
        console.log("   - Set parameter checker for USDC and WBTC transfer");

        registry.setAdapterParametersChecker(
            existing.contracts.dnVaultAdapterUSDC, usdc, approveSelector, address(erc20ParameterChecker)
        );
=======
        // Activate param checker
        registry.setAdapterParametersChecker(
            existing.contracts.dnVaultAdapterUSDC, usdc, transferSelector, address(erc20ParameterChecker)
        );
        registry.setAdapterParametersChecker(
            existing.contracts.dnVaultAdapterWBTC, wbtc, transferSelector, address(erc20ParameterChecker)
        );
        console.log("   - Set parameter checker for USDC and WBTC transfer");

        registry.setAdapterParametersChecker(
            existing.contracts.dnVaultAdapterUSDC, usdc, approveSelector, address(erc20ParameterChecker)
        );
>>>>>>> f0c7c329
        registry.setAdapterParametersChecker(
            existing.contracts.dnVaultAdapterWBTC, wbtc, approveSelector, address(erc20ParameterChecker)
        );
        console.log("   - Set parameter checker for USDC and WBTC approve");

        console.log("");
<<<<<<< HEAD
        console.log("7. Configuring parameter checker permissions...");
=======
        console.log("5. Configuring parameter checker permissions...");
>>>>>>> f0c7c329

        // Set token permissions in parameters checker
        erc20ParameterChecker.setAllowedReceiver(usdc, usdcWallet, true);
        console.log("   - Set allowed receivers for USDC and WBTC");

        erc20ParameterChecker.setAllowedSpender(usdc, usdcVault, true);
        erc20ParameterChecker.setAllowedSpender(wbtc, wbtcVault, true);
        console.log("   - Set allowed spenders for USDC and WBTC");

        erc20ParameterChecker.setMaxSingleTransfer(usdc, 100_000 * 10 ** 6);
        erc20ParameterChecker.setMaxSingleTransfer(wbtc, 3 * 10 ** 8);
        console.log("   - Set max transfer limits: 100,000 USDC and 3 WBTC");

        vm.stopBroadcast();

        console.log("");
        console.log("=======================================");
        console.log("Adapter permissions configuration complete!");
        console.log("");
        console.log("Summary:");
        console.log("- kMinter USDC Adapter: Can interact with ERC7540 USDC vault, transfer and approve USDC");
        console.log("- kMinter WBTC Adapter: Can interact with ERC7540 WBTC vault, transfer and approve WBTC");
        console.log("- DN Vault USDC Adapter: Can interact with ERC7540 USDC vault and USDC wallet");
        console.log("- DN Vault WBTC Adapter: Can interact with ERC7540 WBTC vault only");
        console.log("- Alpha Vault Adapter: Can interact with USDC wallet only");
        console.log("- Beta Vault Adapter: Can interact with USDC wallet only");
        console.log(" - USDC: can be only transfered to wallet");
        console.log(" - USDC: can be approved to vault");
        console.log(" - USDC: max transfer is 100,000 USDC");
        console.log(" - WBTC: can be only transfered to wallet");
        console.log(" - WBTC: can be approved to vault");
        console.log(" - WBTC: max transfer is 3 WBTC");
        console.log("");
    }
}<|MERGE_RESOLUTION|>--- conflicted
+++ resolved
@@ -44,8 +44,6 @@
 
         // Get function selector for wallet transfer
         bytes4 transferSelector = IERC7540.transfer.selector;
-<<<<<<< HEAD
-=======
 
         // Determine which contracts to use based on environment
         address usdcVault = existing.contracts.ERC7540USDC;
@@ -53,19 +51,10 @@
         address usdcWallet = existing.contracts.WalletUSDC;
         address usdc = config.assets.USDC;
         address wbtc = config.assets.WBTC;
->>>>>>> f0c7c329
-
-        // Determine which contracts to use based on environment
-        address usdcVault = existing.contracts.ERC7540USDC;
-        address wbtcVault = existing.contracts.ERC7540WBTC;
-        address usdcWallet = existing.contracts.WalletUSDC;
-        address usdc = config.assets.USDC;
-        address wbtc = config.assets.WBTC;
 
         console.log("1. Configuring kMinter USDC Adapter permissions...");
         // Allow ERC7540 USDC vault functions
         registry.setAdapterAllowedSelector(
-<<<<<<< HEAD
             existing.contracts.kMinterAdapterUSDC, usdcVault, requestDepositSelector, true
         );
         registry.setAdapterAllowedSelector(existing.contracts.kMinterAdapterUSDC, usdcVault, depositSelector, true);
@@ -97,7 +86,11 @@
         registry.setAdapterAllowedSelector(existing.contracts.kMinterAdapterWBTC, wbtc, approveSelector, true);
         console.log("   - Allowed ERC7540 functions on WBTC vault");
         console.log("   - Allowed transfer and approve functions on WBTC");
-=======
+
+        console.log("");
+        console.log("3. Configuring DN Vault USDC Adapter permissions...");
+        // Allow ERC7540 USDC vault functions
+        registry.setAdapterAllowedSelector(
             existing.contracts.dnVaultAdapterUSDC, usdcVault, requestDepositSelector, true
         );
         registry.setAdapterAllowedSelector(existing.contracts.dnVaultAdapterUSDC, usdcVault, depositSelector, true);
@@ -111,33 +104,11 @@
         registry.setAdapterAllowedSelector(existing.contracts.dnVaultAdapterUSDC, usdc, approveSelector, true);
         console.log("   - Allowed ERC7540 functions on USDC vault");
         console.log("   - Allowed transfer function on USDC wallet");
->>>>>>> f0c7c329
-
-        console.log("");
-        console.log("3. Configuring DN Vault USDC Adapter permissions...");
-        // Allow ERC7540 USDC vault functions
-        registry.setAdapterAllowedSelector(
-<<<<<<< HEAD
-            existing.contracts.dnVaultAdapterUSDC, usdcVault, requestDepositSelector, true
-        );
-        registry.setAdapterAllowedSelector(existing.contracts.dnVaultAdapterUSDC, usdcVault, depositSelector, true);
-        registry.setAdapterAllowedSelector(
-            existing.contracts.dnVaultAdapterUSDC, usdcVault, requestRedeemSelector, true
-        );
-        registry.setAdapterAllowedSelector(existing.contracts.dnVaultAdapterUSDC, usdcVault, redeemSelector, true);
-        // Allow wallet transfer for USDC
-        registry.setAdapterAllowedSelector(existing.contracts.dnVaultAdapterUSDC, usdc, transferSelector, true);
-        // Allow approve for USDC
-        registry.setAdapterAllowedSelector(existing.contracts.dnVaultAdapterUSDC, usdc, approveSelector, true);
-        console.log("   - Allowed ERC7540 functions on USDC vault");
-        console.log("   - Allowed transfer function on USDC wallet");
 
         console.log("");
         console.log("4. Configuring DN Vault WBTC Adapter permissions...");
         // Allow ERC7540 WBTC vault functions (no wallet for WBTC)
         registry.setAdapterAllowedSelector(
-=======
->>>>>>> f0c7c329
             existing.contracts.dnVaultAdapterWBTC, wbtcVault, requestDepositSelector, true
         );
         registry.setAdapterAllowedSelector(existing.contracts.dnVaultAdapterWBTC, wbtcVault, depositSelector, true);
@@ -158,6 +129,8 @@
         // Allow only wallet transfer for Alpha vault
         registry.setAdapterAllowedSelector(existing.contracts.alphaVaultAdapter, usdc, transferSelector, true);
         console.log("   - Allowed transfer function on USDC wallet");
+        registry.setAdapterAllowedSelector(existing.contracts.alphaVaultAdapter, usdc, transferSelector, true);
+        console.log("   - Allowed transfer function on USDC wallet");
 
         console.log("");
         console.log("6. Configuring Beta Vault Adapter permissions...");
@@ -165,7 +138,6 @@
         registry.setAdapterAllowedSelector(existing.contracts.betaVaultAdapter, usdc, transferSelector, true);
         console.log("   - Allowed transfer function on USDC wallet");
 
-<<<<<<< HEAD
         // Activate param checker for kMinter adapters
         registry.setAdapterParametersChecker(
             existing.contracts.kMinterAdapterUSDC, usdc, transferSelector, address(erc20ParameterChecker)
@@ -193,31 +165,13 @@
         registry.setAdapterParametersChecker(
             existing.contracts.dnVaultAdapterUSDC, usdc, approveSelector, address(erc20ParameterChecker)
         );
-=======
-        // Activate param checker
-        registry.setAdapterParametersChecker(
-            existing.contracts.dnVaultAdapterUSDC, usdc, transferSelector, address(erc20ParameterChecker)
-        );
-        registry.setAdapterParametersChecker(
-            existing.contracts.dnVaultAdapterWBTC, wbtc, transferSelector, address(erc20ParameterChecker)
-        );
-        console.log("   - Set parameter checker for USDC and WBTC transfer");
-
-        registry.setAdapterParametersChecker(
-            existing.contracts.dnVaultAdapterUSDC, usdc, approveSelector, address(erc20ParameterChecker)
-        );
->>>>>>> f0c7c329
         registry.setAdapterParametersChecker(
             existing.contracts.dnVaultAdapterWBTC, wbtc, approveSelector, address(erc20ParameterChecker)
         );
         console.log("   - Set parameter checker for USDC and WBTC approve");
 
         console.log("");
-<<<<<<< HEAD
         console.log("7. Configuring parameter checker permissions...");
-=======
-        console.log("5. Configuring parameter checker permissions...");
->>>>>>> f0c7c329
 
         // Set token permissions in parameters checker
         erc20ParameterChecker.setAllowedReceiver(usdc, usdcWallet, true);
@@ -251,5 +205,12 @@
         console.log(" - WBTC: can be approved to vault");
         console.log(" - WBTC: max transfer is 3 WBTC");
         console.log("");
+        console.log(" - USDC: can be only transfered to wallet");
+        console.log(" - USDC: can be approved to vault");
+        console.log(" - USDC: max transfer is 100,000 USDC");
+        console.log(" - WBTC: can be only transfered to wallet");
+        console.log(" - WBTC: can be approved to vault");
+        console.log(" - WBTC: max transfer is 3 WBTC");
+        console.log("");
     }
 }